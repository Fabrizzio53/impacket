# Impacket - Collection of Python classes for working with network protocols.
#
# SECUREAUTH LABS. Copyright (C) 2021 SecureAuth Corporation. All rights reserved.
#
# This software is provided under a slightly modified version
# of the Apache Software License. See the accompanying LICENSE file
# for more information.
#
# Description:
#   Config utilities
#
#   Configuration class which holds the config specified on the
#   command line, this can be passed to the tools' servers and clients
#
# Author:
#  Dirk-jan Mollema / Fox-IT (https://www.fox-it.com)
#
from impacket.examples.utils import parse_credentials


class NTLMRelayxConfig:
    def __init__(self):

        self.daemon = True

        # Set the value of the interface ip address
        self.interfaceIp = None

        self.listeningPort = None

        self.domainIp = None

        self.machineAccount = None
        self.machineHashes = None
        self.target = None
        self.mode = None
        self.redirecthost = None
        self.outputFile = None
        self.attacks = None
        self.lootdir = None
        self.randomtargets = False
        self.encoding = None
        self.ipv6 = False
        self.remove_mic = False
        self.disableMulti = False

        self.command = None

        # WPAD options
        self.serve_wpad = False
        self.wpad_host = None
        self.wpad_auth_num = 0
        self.smb2support = False

        # WPAD options
        self.serve_wpad = False
        self.wpad_host = None
        self.wpad_auth_num = 0
        self.smb2support = False

        # SMB options
        self.exeFile = None
        self.interactive = False
        self.enumLocalAdmins = False
        self.SMBServerChallenge = None

        # RPC options
        self.rpc_mode = None
        self.rpc_use_smb = False
        self.auth_smb = ''
        self.smblmhash = None
        self.smbnthash = None
        self.port_smb = 445

        # LDAP options
        self.dumpdomain = True
        self.addda = True
        self.aclattack = True
        self.validateprivs = True
        self.escalateuser = None

        # MSSQL options
        self.queries = []

        # Registered protocol clients
        self.protocolClients = {}

        # SOCKS options
        self.runSocks = False
        self.socksServer = None

        # HTTP options
        self.remove_target = False

        # WebDAV options
        self.serve_image = False

        # AD CS attack options
        self.isADCSAttack = False
        self.template = None
        self.altName = None

    def setSMBChallenge(self, value):
        self.SMBServerChallenge = value

    def setSMB2Support(self, value):
        self.smb2support = value

    def setProtocolClients(self, clients):
        self.protocolClients = clients

    def setInterfaceIp(self, ip):
        self.interfaceIp = ip

    def setListeningPort(self, port):
        self.listeningPort = port

    def setRunSocks(self, socks, server):
        self.runSocks = socks
        self.socksServer = server

    def setOutputFile(self, outputFile):
        self.outputFile = outputFile

    def setTargets(self, target):
        self.target = target

    def setExeFile(self, filename):
        self.exeFile = filename

    def setCommand(self, command):
        self.command = command

    def setEnumLocalAdmins(self, enumLocalAdmins):
        self.enumLocalAdmins = enumLocalAdmins

    def setDisableMulti(self, disableMulti):
        self.disableMulti = disableMulti

    def setEncoding(self, encoding):
        self.encoding = encoding

    def setMode(self, mode):
        self.mode = mode

    def setAttacks(self, attacks):
        self.attacks = attacks

    def setLootdir(self, lootdir):
        self.lootdir = lootdir

    def setRedirectHost(self, redirecthost):
        self.redirecthost = redirecthost

    def setDomainAccount(self, machineAccount, machineHashes, domainIp):
        # Don't set this if we're not exploiting it
        if not self.remove_target:
            return
        if machineAccount is None or machineHashes is None or domainIp is None:
            raise Exception("You must specify machine-account/hashes/domain all together!")
        self.machineAccount = machineAccount
        self.machineHashes = machineHashes
        self.domainIp = domainIp

    def setRandomTargets(self, randomtargets):
        self.randomtargets = randomtargets

    def setLDAPOptions(self, dumpdomain, addda, aclattack, validateprivs, escalateuser, addcomputer, delegateaccess, dumplaps, dumpgmsa, dumpadcs, sid):
        self.dumpdomain = dumpdomain
        self.addda = addda
        self.aclattack = aclattack
        self.validateprivs = validateprivs
        self.escalateuser = escalateuser
        self.addcomputer = addcomputer
        self.delegateaccess = delegateaccess
        self.dumplaps = dumplaps
        self.dumpgmsa = dumpgmsa
        self.dumpadcs = dumpadcs
        self.sid = sid

    def setMSSQLOptions(self, queries):
        self.queries = queries

    def setRPCOptions(self, rpc_mode, rpc_use_smb, auth_smb, hashes_smb, rpc_smb_port):
        self.rpc_mode = rpc_mode
        self.rpc_use_smb = rpc_use_smb
        self.smbdomain, self.smbuser, self.smbpass = parse_credentials(auth_smb)

        if hashes_smb is not None:
            self.smblmhash, self.smbnthash = hashes_smb.split(':')
        else:
            self.smblmhash = ''
            self.smbnthash = ''

        self.rpc_smb_port = rpc_smb_port

    def setInteractive(self, interactive):
        self.interactive = interactive

    def setIMAPOptions(self, keyword, mailbox, dump_all, dump_max):
        self.keyword = keyword
        self.mailbox = mailbox
        self.dump_all = dump_all
        self.dump_max = dump_max

    def setIPv6(self, use_ipv6):
        self.ipv6 = use_ipv6

    def setWpadOptions(self, wpad_host, wpad_auth_num):
        if wpad_host is not None:
            self.serve_wpad = True
        self.wpad_host = wpad_host
        self.wpad_auth_num = wpad_auth_num

    def setExploitOptions(self, remove_mic, remove_target):
        self.remove_mic = remove_mic
        self.remove_target = remove_target

    def setWebDAVOptions(self, serve_image):
        self.serve_image = serve_image

    def setADCSOptions(self, template):
        self.template = template

    def setIsADCSAttack(self, isADCSAttack):
        self.isADCSAttack = isADCSAttack

<<<<<<< HEAD
def parse_listening_ports(value):
    ports = set()
    for entry in value.split(","):
        items = entry.split("-")
        if len(items) > 2:
            raise ValueError
        if len(items) == 1:
            ports.add(int(items[0])) # Can raise ValueError if casted value not an Int, will be caught by calling method
            continue
        item1, item2 = map(int, items) # Can raise ValueError if casted values not an Int, will be caught by calling method
        if item2 < item1:
            raise ValueError("Upper bound in port range smaller than lower bound")
        ports.update(range(item1, item2 + 1))

    return ports
=======
    def setAltName(self, altName):
        self.altName = altName
>>>>>>> 2ab3136c
<|MERGE_RESOLUTION|>--- conflicted
+++ resolved
@@ -225,7 +225,9 @@
     def setIsADCSAttack(self, isADCSAttack):
         self.isADCSAttack = isADCSAttack
 
-<<<<<<< HEAD
+    def setAltName(self, altName):
+        self.altName = altName
+
 def parse_listening_ports(value):
     ports = set()
     for entry in value.split(","):
@@ -240,8 +242,4 @@
             raise ValueError("Upper bound in port range smaller than lower bound")
         ports.update(range(item1, item2 + 1))
 
-    return ports
-=======
-    def setAltName(self, altName):
-        self.altName = altName
->>>>>>> 2ab3136c
+    return ports