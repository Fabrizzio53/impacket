# SECUREAUTH LABS. Copyright 2018 SecureAuth Corporation. All rights reserved.
#
# This software is provided under under a slightly modified version
# of the Apache Software License. See the accompanying LICENSE file
# for more information.
#
# Author:
#  Alberto Solino (@agsolino)
#
# Description:
#       DPAPI and Windows Vault parsing structures and manipulation
#
# References: All of the work done by these guys. I just adapted their work to my needs.
#       https://www.passcape.com/index.php?section=docsys&cmd=details&id=28
#       https://github.com/jordanbtucker/dpapick
#       https://github.com/gentilkiwi/mimikatz/wiki/howto-~-credential-manager-saved-credentials (and everything else Ben did )
#       http://blog.digital-forensics.it/2016/01/windows-revaulting.html
#       https://www.passcape.com/windows_password_recovery_vault_explorer
#       https://www.passcape.com/windows_password_recovery_dpapi_master_key
#
from __future__ import division
from __future__ import print_function
import sys

from struct import unpack
from datetime import datetime
from binascii import unhexlify, hexlify
from struct import pack
from Cryptodome.Hash import HMAC, SHA512, SHA1
from Cryptodome.Cipher import AES, DES3
from Cryptodome.Util.Padding import unpad
from Cryptodome.PublicKey import RSA
from Cryptodome.Util.number import bytes_to_long
from six import PY3

from impacket.ese import getUnixTime
from impacket.structure import Structure, hexdump
from impacket.uuid import bin_to_string
from impacket.dcerpc.v5.enum import Enum
from impacket.dcerpc.v5.dtypes import RPC_SID

# Algorithm classes
ALG_CLASS_ANY                   = (0)
ALG_CLASS_SIGNATURE             = (1 << 13)
ALG_CLASS_MSG_ENCRYPT           = (2 << 13)
ALG_CLASS_DATA_ENCRYPT          = (3 << 13)
ALG_CLASS_HASH                  = (4 << 13)
ALG_CLASS_KEY_EXCHANGE          = (5 << 13)
ALG_CLASS_ALL                   = (7 << 13)

# Algorithm types
ALG_TYPE_ANY                    = (0)
ALG_TYPE_DSS                    = (1 << 9)
ALG_TYPE_RSA                    = (2 << 9)
ALG_TYPE_BLOCK                  = (3 << 9)
ALG_TYPE_STREAM                 = (4 << 9)
ALG_TYPE_DH                     = (5 << 9)
ALG_TYPE_SECURECHANNEL          = (6 << 9)
ALG_SID_ANY                     = (0)
ALG_SID_RSA_ANY                 = 0
ALG_SID_RSA_PKCS                = 1
ALG_SID_RSA_MSATWORK            = 2
ALG_SID_RSA_ENTRUST             = 3
ALG_SID_RSA_PGP                 = 4
ALG_SID_DSS_ANY                 = 0
ALG_SID_DSS_PKCS                = 1
ALG_SID_DSS_DMS                 = 2
ALG_SID_ECDSA                   = 3

# Block cipher sub ids
ALG_SID_DES                     = 1
ALG_SID_3DES                    = 3
ALG_SID_DESX                    = 4
ALG_SID_IDEA                    = 5
ALG_SID_CAST                    = 6
ALG_SID_SAFERSK64               = 7
ALG_SID_SAFERSK128              = 8
ALG_SID_3DES_112                = 9
ALG_SID_CYLINK_MEK              = 12
ALG_SID_RC5                     = 13
ALG_SID_AES_128                 = 14
ALG_SID_AES_192                 = 15
ALG_SID_AES_256                 = 16
ALG_SID_AES                     = 17
ALG_SID_SKIPJACK                = 10
ALG_SID_TEK                     = 11

CRYPT_MODE_CBCI                 = 6       # ANSI CBC Interleaved
CRYPT_MODE_CFBP                 = 7       # ANSI CFB Pipelined
CRYPT_MODE_OFBP                 = 8       # ANSI OFB Pipelined
CRYPT_MODE_CBCOFM               = 9       # ANSI CBC + OF Masking
CRYPT_MODE_CBCOFMI              = 10      # ANSI CBC + OFM Interleaved

ALG_SID_RC2                     = 2
ALG_SID_RC4                     = 1
ALG_SID_SEAL                    = 2

# Diffie - Hellman sub - ids
ALG_SID_DH_SANDF                = 1
ALG_SID_DH_EPHEM                = 2
ALG_SID_AGREED_KEY_ANY          = 3
ALG_SID_KEA                     = 4
ALG_SID_ECDH                    = 5

# Hash sub ids
ALG_SID_MD2                     = 1
ALG_SID_MD4                     = 2
ALG_SID_MD5                     = 3
ALG_SID_SHA                     = 4
ALG_SID_SHA1                    = 4
ALG_SID_MAC                     = 5
ALG_SID_RIPEMD                  = 6
ALG_SID_RIPEMD160               = 7
ALG_SID_SSL3SHAMD5              = 8
ALG_SID_HMAC                    = 9
ALG_SID_TLS1PRF                 = 10
ALG_SID_HASH_REPLACE_OWF        = 11
ALG_SID_SHA_256                 = 12
ALG_SID_SHA_384                 = 13
ALG_SID_SHA_512                 = 14

# secure channel sub ids
ALG_SID_SSL3_MASTER             = 1
ALG_SID_SCHANNEL_MASTER_HASH    = 2
ALG_SID_SCHANNEL_MAC_KEY        = 3
ALG_SID_PCT1_MASTER             = 4
ALG_SID_SSL2_MASTER             = 5
ALG_SID_TLS1_MASTER             = 6
ALG_SID_SCHANNEL_ENC_KEY        = 7
ALG_SID_ECMQV                   = 1

def getFlags(myenum, flags):
    return '|'.join([name for name, member in myenum.__members__.items() if member.value & flags])

class FLAGS(Enum):
    CRYPTPROTECT_UI_FORBIDDEN = 0x1
    CRYPTPROTECT_LOCAL_MACHINE = 0x4
    CRYPTPROTECT_CRED_SYNC = 0x8
    CRYPTPROTECT_AUDIT = 0x10
    CRYPTPROTECT_VERIFY_PROTECTION = 0x40
    CRYPTPROTECT_CRED_REGENERATE = 0x80
    CRYPTPROTECT_SYSTEM = 0x20000000

# algorithm identifier definitions
class ALGORITHMS(Enum):
    CALG_MD2                = (ALG_CLASS_HASH | ALG_TYPE_ANY | ALG_SID_MD2)
    CALG_MD4                = (ALG_CLASS_HASH | ALG_TYPE_ANY | ALG_SID_MD4)
    CALG_MD5                = (ALG_CLASS_HASH | ALG_TYPE_ANY | ALG_SID_MD5)
    CALG_SHA                = (ALG_CLASS_HASH | ALG_TYPE_ANY | ALG_SID_SHA)
    CALG_SHA1               = (ALG_CLASS_HASH | ALG_TYPE_ANY | ALG_SID_SHA1)
    CALG_RSA_SIGN           = (ALG_CLASS_SIGNATURE | ALG_TYPE_RSA | ALG_SID_RSA_ANY)
    CALG_DSS_SIGN           = (ALG_CLASS_SIGNATURE | ALG_TYPE_DSS | ALG_SID_DSS_ANY)
    CALG_NO_SIGN            = (ALG_CLASS_SIGNATURE | ALG_TYPE_ANY | ALG_SID_ANY)
    CALG_RSA_KEYX           = (ALG_CLASS_KEY_EXCHANGE|ALG_TYPE_RSA|ALG_SID_RSA_ANY)
    CALG_DES                = (ALG_CLASS_DATA_ENCRYPT|ALG_TYPE_BLOCK|ALG_SID_DES)
    CALG_3DES_112           = (ALG_CLASS_DATA_ENCRYPT|ALG_TYPE_BLOCK|ALG_SID_3DES_112)
    CALG_3DES               = (ALG_CLASS_DATA_ENCRYPT|ALG_TYPE_BLOCK|ALG_SID_3DES)
    CALG_DESX               = (ALG_CLASS_DATA_ENCRYPT|ALG_TYPE_BLOCK|ALG_SID_DESX)
    CALG_RC2                = (ALG_CLASS_DATA_ENCRYPT|ALG_TYPE_BLOCK|ALG_SID_RC2)
    CALG_RC4                = (ALG_CLASS_DATA_ENCRYPT|ALG_TYPE_STREAM|ALG_SID_RC4)
    CALG_SEAL               = (ALG_CLASS_DATA_ENCRYPT|ALG_TYPE_STREAM|ALG_SID_SEAL)
    CALG_DH_SF              = (ALG_CLASS_KEY_EXCHANGE|ALG_TYPE_DH|ALG_SID_DH_SANDF)
    CALG_DH_EPHEM           = (ALG_CLASS_KEY_EXCHANGE|ALG_TYPE_DH|ALG_SID_DH_EPHEM)
    CALG_AGREEDKEY_ANY      = (ALG_CLASS_KEY_EXCHANGE|ALG_TYPE_DH|ALG_SID_AGREED_KEY_ANY)
    CALG_KEA_KEYX           = (ALG_CLASS_KEY_EXCHANGE|ALG_TYPE_DH|ALG_SID_KEA)
    CALG_HUGHES_MD5         = (ALG_CLASS_KEY_EXCHANGE|ALG_TYPE_ANY|ALG_SID_MD5)
    CALG_SKIPJACK           = (ALG_CLASS_DATA_ENCRYPT|ALG_TYPE_BLOCK|ALG_SID_SKIPJACK)
    CALG_TEK                = (ALG_CLASS_DATA_ENCRYPT|ALG_TYPE_BLOCK|ALG_SID_TEK)
    CALG_SSL3_SHAMD5        = (ALG_CLASS_HASH | ALG_TYPE_ANY | ALG_SID_SSL3SHAMD5)
    CALG_SSL3_MASTER        = (ALG_CLASS_MSG_ENCRYPT|ALG_TYPE_SECURECHANNEL|ALG_SID_SSL3_MASTER)
    CALG_SCHANNEL_MASTER_HASH   = (ALG_CLASS_MSG_ENCRYPT|ALG_TYPE_SECURECHANNEL|ALG_SID_SCHANNEL_MASTER_HASH)
    CALG_SCHANNEL_MAC_KEY   = (ALG_CLASS_MSG_ENCRYPT|ALG_TYPE_SECURECHANNEL|ALG_SID_SCHANNEL_MAC_KEY)
    CALG_SCHANNEL_ENC_KEY   = (ALG_CLASS_MSG_ENCRYPT|ALG_TYPE_SECURECHANNEL|ALG_SID_SCHANNEL_ENC_KEY)
    CALG_PCT1_MASTER        = (ALG_CLASS_MSG_ENCRYPT|ALG_TYPE_SECURECHANNEL|ALG_SID_PCT1_MASTER)
    CALG_SSL2_MASTER        = (ALG_CLASS_MSG_ENCRYPT|ALG_TYPE_SECURECHANNEL|ALG_SID_SSL2_MASTER)
    CALG_TLS1_MASTER        = (ALG_CLASS_MSG_ENCRYPT|ALG_TYPE_SECURECHANNEL|ALG_SID_TLS1_MASTER)
    CALG_RC5                = (ALG_CLASS_DATA_ENCRYPT|ALG_TYPE_BLOCK|ALG_SID_RC5)
    CALG_HMAC               = (ALG_CLASS_HASH | ALG_TYPE_ANY | ALG_SID_HMAC)
    CALG_TLS1PRF            = (ALG_CLASS_HASH | ALG_TYPE_ANY | ALG_SID_TLS1PRF)
    CALG_HASH_REPLACE_OWF   = (ALG_CLASS_HASH | ALG_TYPE_ANY | ALG_SID_HASH_REPLACE_OWF)
    CALG_AES_128            = (ALG_CLASS_DATA_ENCRYPT|ALG_TYPE_BLOCK|ALG_SID_AES_128)
    CALG_AES_192            = (ALG_CLASS_DATA_ENCRYPT|ALG_TYPE_BLOCK|ALG_SID_AES_192)
    CALG_AES_256            = (ALG_CLASS_DATA_ENCRYPT|ALG_TYPE_BLOCK|ALG_SID_AES_256)
    CALG_AES                = (ALG_CLASS_DATA_ENCRYPT|ALG_TYPE_BLOCK|ALG_SID_AES)
    CALG_SHA_256            = (ALG_CLASS_HASH | ALG_TYPE_ANY | ALG_SID_SHA_256)
    CALG_SHA_384            = (ALG_CLASS_HASH | ALG_TYPE_ANY | ALG_SID_SHA_384)
    CALG_SHA_512            = (ALG_CLASS_HASH | ALG_TYPE_ANY | ALG_SID_SHA_512)
    CALG_ECDH               = (ALG_CLASS_KEY_EXCHANGE | ALG_TYPE_DH | ALG_SID_ECDH)
    CALG_ECMQV              = (ALG_CLASS_KEY_EXCHANGE | ALG_TYPE_ANY | ALG_SID_ECMQV)
    CALG_ECDSA              = (ALG_CLASS_SIGNATURE | ALG_TYPE_DSS | ALG_SID_ECDSA)

class CREDENTIAL_FLAGS(Enum):
    CRED_FLAGS_PASSWORD_FOR_CERT = 0x1
    CRED_FLAGS_PROMPT_NOW = 0x2
    CRED_FLAGS_USERNAME_TARGET = 0x4
    CRED_FLAGS_OWF_CRED_BLOB = 0x8
    CRED_FLAGS_REQUIRE_CONFIRMATION = 0x10
    CRED_FLAGS_WILDCARD_MATCH = 0x20
    CRED_FLAGS_VSM_PROTECTED = 0x40
    CRED_FLAGS_NGC_CERT = 0x80

class CREDENTIAL_TYPE(Enum):
    CRED_TYPE_GENERIC = 0x1
    CRED_TYPE_DOMAIN_PASSWORD = 0x2
    CRED_TYPE_DOMAIN_CERTIFICATE = 0x3
    CRED_TYPE_DOMAIN_VISIBLE_PASSWORD = 0x4
    CRED_TYPE_GENERIC_CERTIFICATE = 0x5
    CRED_TYPE_DOMAIN_EXTENDED = 0x6
    CRED_TYPE_MAXIMUM = 0x7
    CRED_TYPE_MAXIMUM_EX = 0x8

class CREDENTIAL_PERSIST(Enum):
    CRED_PERSIST_NONE = 0x0
    CRED_PERSIST_SESSION = 0x1
    CRED_PERSIST_LOCAL_MACHINE = 0x2
    CRED_PERSIST_ENTERPRISE = 0x3

ALGORITHMS_DATA = {
    # Algorithm: key/SaltLen, CryptHashModule, Mode, IVLen, BlockSize
    ALGORITHMS.CALG_SHA.value: (160//8, SHA1, None, None, 512//8),
    ALGORITHMS.CALG_HMAC.value: (160//8, SHA512, None, None, 512//8),
    ALGORITHMS.CALG_3DES.value: (192//8, DES3, DES3.MODE_CBC, 64//8),
    ALGORITHMS.CALG_SHA_512.value: (128//8, SHA512, None, None, 1024//8),
    ALGORITHMS.CALG_AES_256.value: (256//8, AES, AES.MODE_CBC, 128//8),
}

class MasterKeyFile(Structure):
    structure = (
        ('Version', '<L=0'),
        ('unk1', '<L=0'),
        ('unk2', '<L=0'),
        ('Guid', "72s=b''"),
        ('Unkown', '<L=0'),
        ('Policy', '<L=0'),
        ('Flags', '<L=0'),
        ('MasterKeyLen', '<Q=0'),
        ('BackupKeyLen', '<Q=0'),
        ('CredHistLen', '<Q=0'),
        ('DomainKeyLen', '<Q=0'),
    )

    def dump(self):
        print("[MASTERKEYFILE]")
        print("Version     : %8x (%d)" % (self['Version'], self['Version']))
        print("Guid        : %s" % self['Guid'].decode('utf-16le'))
        print("Flags       : %8x (%d)" % (self['Flags'], self['Flags']))
        print("Policy      : %8x (%d)" % (self['Policy'], self['Policy']))
        print("MasterKeyLen: %.8x (%d)" % (self['MasterKeyLen'], self['MasterKeyLen']))
        print("BackupKeyLen: %.8x (%d)" % (self['BackupKeyLen'], self['BackupKeyLen']))
        print("CredHistLen : %.8x (%d)" % (self['CredHistLen'], self['CredHistLen']))
        print("DomainKeyLen: %.8x (%d)" % (self['DomainKeyLen'], self['DomainKeyLen']))
        print()

class MasterKey(Structure):
    structure = (
        ('Version', '<L=0'),
        ('Salt', '16s=b""'),
        ('MasterKeyIterationCount', '<L=0'),
        ('HashAlgo', "<L=0"),
        ('CryptAlgo', '<L=0'),
        ('data', ':'),
    )

    def __init__(self, data = None, alignment = 0):
        Structure.__init__(self, data, alignment)
        self.decryptedKey = None

    def dump(self):
        print("[MASTERKEY]")
        print("Version     : %8x (%d)" % (self['Version'], self['Version']))
        print("Salt        : %s" % hexlify(self['Salt']))
        print("Rounds      : %8x (%d)" % (self['MasterKeyIterationCount'], self['MasterKeyIterationCount']))
        print("HashAlgo    : %.8x (%d) (%s)" % (self['HashAlgo'], self['HashAlgo'], ALGORITHMS(self['HashAlgo']).name))
        print("CryptAlgo   : %.8x (%d) (%s)" % (self['CryptAlgo'], self['CryptAlgo'], ALGORITHMS(self['CryptAlgo']).name))
        print("data        : %s" % (hexlify(self['data'])))
        print()

    def deriveKey(self, passphrase, salt, keylen, count, hashFunction):
        keyMaterial = b""
        i = 1
        while len(keyMaterial) < keylen:
            U = salt + pack("!L", i)
            i += 1
            derived = bytearray(hashFunction(passphrase, U))
            for r in range(count - 1):
                actual = bytearray(hashFunction(passphrase, derived))
                if PY3:
                    derived = (int.from_bytes(derived, sys.byteorder) ^ int.from_bytes(actual, sys.byteorder)).to_bytes(len(actual), sys.byteorder)
                else:
                    derived = bytearray([ chr((a) ^ (b)) for (a,b) in zip(derived, actual) ])
            keyMaterial += derived

        return keyMaterial[:keylen]

    def decrypt(self, key):
        if self['HashAlgo'] == ALGORITHMS.CALG_HMAC.value:
            hashModule = SHA1
        else:
            hashModule = ALGORITHMS_DATA[self['HashAlgo']][1]

        prf = lambda p, s: HMAC.new(p, s, hashModule).digest()
        derivedBlob = self.deriveKey(key, self['Salt'],
                                    ALGORITHMS_DATA[self['CryptAlgo']][0] + ALGORITHMS_DATA[self['CryptAlgo']][3],
                                    count=self['MasterKeyIterationCount'], hashFunction=prf)

        cryptKey = derivedBlob[:ALGORITHMS_DATA[self['CryptAlgo']][0]]
        iv = derivedBlob[ALGORITHMS_DATA[self['CryptAlgo']][0]:][:ALGORITHMS_DATA[self['CryptAlgo']][3]]

        cipher = ALGORITHMS_DATA[self['CryptAlgo']][1].new(cryptKey, mode = ALGORITHMS_DATA[self['CryptAlgo']][2], iv = iv)
        cleartext = cipher.decrypt(self['data'])

        decryptedKey = cleartext[-64:]
        hmacSalt = cleartext[:16]
        hmac = cleartext[16:][:ALGORITHMS_DATA[self['HashAlgo']][0]]

        hmacKey = HMAC.new(key, hmacSalt, hashModule).digest()

        hmacCalculated = HMAC.new(hmacKey, decryptedKey, hashModule ).digest()

        if hmacCalculated[:ALGORITHMS_DATA[self['HashAlgo']][0]] == hmac:
            self.decryptedKey = decryptedKey
            return decryptedKey
        else:
            return None

class CredHist(Structure):
    structure = (
        ('Version', '<L=0'),
        ('Guid', "16s=b''"),
    )
    def dump(self):
        print("[CREDHIST]")
        print("Version       : %8x (%d)" % (self['Version'], self['Version']))
        print("Guid          : %s" % bin_to_string(self['Guid']))
        print()

class DomainKey(Structure):
    structure = (
        ('Version', '<L=0'),
        ('SecretLen', '<L=0'),
        ('AccessCheckLen', '<L=0'),
        ('Guid', "16s=b"""),
        ('_SecretData', '_-SecretData', 'self["SecretLen"]'),
        ('SecretData', ':'),
        ('_AccessCheck', '_-AccessCheck', 'self["AccessCheckLen"]'),
        ('AccessCheck', ':'),
    )
    def dump(self):
        print("[DOMAINKEY]")
        print("Version       : %8x (%d)" % (self['Version'], self['Version']))
        print("Guid          : %s" % bin_to_string(self['Guid']))
        print("SecretLen     : %8x (%d)" % (self['SecretLen'], self['SecretLen']))
        print("AccessCheckLen: %.8x (%d)" % (self['AccessCheckLen'], self['AccessCheckLen']))
        print("SecretData    : %s" % (hexlify(self['SecretData'])))
        print("AccessCheck   : %s" % (hexlify(self['AccessCheck'])))
        print()

class DPAPI_SYSTEM(Structure):
    structure = (
        ('Version', '<L=0'),
        ('MachineKey', '20s=b""'),
        ('UserKey', '20s=b""'),
    )

    def dump(self):
        print("[DPAPI_SYSTEM]")
        print("Version    : %8x (%d)" % (self['Version'], self['Version']))
        print("MachineKey : 0x%s" % hexlify(self['MachineKey']).decode('latin-1'))
        print("UserKey    : 0x%s" % hexlify(self['UserKey']).decode('latin-1'))
        print()

class CredentialFile(Structure):
    structure = (
        ('Version', '<L=0'),
        ('Size', '<L=0'),
        ('Unknown', '<L=0'),
        ('_Data', '_-Data', 'self["Size"]'),
        ('Data', ':'),
    )
    #def dump(self):
    #    print("[CREDENTIAL FILE]")
    #    print("Version    : %8x (%d)" % (self['Version'], self['Version']))
    #    print("MachineKey : %s" % hexlify(self['MachineKey']))
    #    print("UserKey    : %s" % hexlify(self['UserKey']))
    #    print("CryptAlgo   : %.8x (%d) (%s)" % (self['CryptAlgo'], self['CryptAlgo'], ALGORITHMS(self['CryptAlgo']).name))
    #    print()


class DPAPI_BLOB(Structure):
    structure = (
        ('Version', '<L=0'),
        ('GuidCredential', "16s=b"""),
        ('MasterKeyVersion', '<L=0'),
        ('GuidMasterKey', "16s=b"""),
        ('Flags', '<L=0'),

        ('DescriptionLen', '<L=0'),
        ('_Description', '_-Description', 'self["DescriptionLen"]'),
        ('Description', ':'),

        ('CryptAlgo', '<L=0'),
        ('CryptAlgoLen', '<L=0'),

        ('SaltLen', '<L=0'),
        ('_Salt', '_-Salt', 'self["SaltLen"]'),
        ('Salt', ':'),

        ('HMacKeyLen', '<L=0'),
        ('_HMacKey', '_-HMacKey', 'self["HMacKeyLen"]'),
        ('HMacKey', ':'),

        ('HashAlgo', '<L=0'),
        ('HashAlgoLen', '<L=0'),

        ('HMac', '<L=0'),
        ('_HMac', '_-HMac', 'self["HMac"]'),
        ('HMac', ':'),

        ('DataLen', '<L=0'),
        ('_Data', '_-Data', 'self["DataLen"]'),
        ('Data', ':'),

        ('SignLen', '<L=0'),
        ('_Sign', '_-Sign', 'self["SignLen"]'),
        ('Sign', ':'),

    )

    def dump(self):
        print("[BLOB]")
        print("Version          : %8x (%d)" % (self['Version'], self['Version']))
        print("Guid Credential  : %s" % bin_to_string(self['GuidCredential']))
        print("MasterKeyVersion : %8x (%d)" % (self['MasterKeyVersion'], self['MasterKeyVersion']))
        print("Guid MasterKey   : %s" % bin_to_string(self['GuidMasterKey']))
        print("Flags            : %8x (%s)" % (self['Flags'], getFlags(FLAGS, self['Flags'])))
        print("Description      : %s" % (self['Description'].decode('utf-16le')))
        print("CryptAlgo        : %.8x (%d) (%s)" % (self['CryptAlgo'], self['CryptAlgo'], ALGORITHMS(self['CryptAlgo']).name))
        print("Salt             : %s" % (hexlify(self['Salt'])))
        print("HMacKey          : %s" % (hexlify(self['HMacKey'])))
        print("HashAlgo         : %.8x (%d) (%s)" % (self['HashAlgo'], self['HashAlgo'], ALGORITHMS(self['HashAlgo']).name))
        print("HMac             : %s" % (hexlify(self['HMac'])))
        print("Data             : %s" % (hexlify(self['Data'])))
        print("Sign             : %s" % (hexlify(self['Sign'])))
        print()


    def deriveKey(self, sessionKey):
        def fixparity(deskey):
            from six import indexbytes, b
            temp = b''
            for i in range(len(deskey)):
                t = (bin(indexbytes(deskey,i))[2:]).rjust(8,'0')
                if t[:7].count('1') %2 == 0:
                    temp+= b(chr(int(t[:7]+'1',2)))
                else:
                    temp+= b(chr(int(t[:7]+'0',2)))
            return temp

        if len(sessionKey) > ALGORITHMS_DATA[self['HashAlgo']][4]:
            derivedKey = HMAC.new(sessionKey,  digestmod = ALGORITHMS_DATA[self['HashAlgo']][1]).digest()
        else:
            derivedKey = sessionKey


        if len(derivedKey) < ALGORITHMS_DATA[self['CryptAlgo']][0]:
            # Extend the key
            derivedKey += b'\x00'*ALGORITHMS_DATA[self['HashAlgo']][4]
            ipad = bytearray([ i ^ 0x36 for i in bytearray(derivedKey)][:ALGORITHMS_DATA[self['HashAlgo']][4]])
            opad = bytearray([ i ^ 0x5c for i in bytearray(derivedKey)][:ALGORITHMS_DATA[self['HashAlgo']][4]])
            derivedKey = ALGORITHMS_DATA[self['HashAlgo']][1].new(ipad).digest() + \
                ALGORITHMS_DATA[self['HashAlgo']][1].new(opad).digest()
            derivedKey = fixparity(derivedKey)

        return derivedKey

    def decrypt(self, key, entropy = None):
        keyHash = SHA1.new(key).digest()
        sessionKey = HMAC.new(keyHash, self['Salt'], ALGORITHMS_DATA[self['HashAlgo']][1])
        if entropy is not None:
            sessionKey.update(entropy)

        sessionKey = sessionKey.digest()

        # Derive the key
        derivedKey = self.deriveKey(sessionKey)

        cipher = ALGORITHMS_DATA[self['CryptAlgo']][1].new(derivedKey[:ALGORITHMS_DATA[self['CryptAlgo']][0]],
                                mode=ALGORITHMS_DATA[self['CryptAlgo']][2], iv=b'\x00'*ALGORITHMS_DATA[self['CryptAlgo']][3])
        cleartext = unpad(cipher.decrypt(self['Data']), ALGORITHMS_DATA[self['CryptAlgo']][1].block_size)

        # Now check the signature

        # ToDo Fix this, it's just ugly, more testing so we can remove one
        toSign = (self.rawData[20:][:len(self.rawData)-20-len(self['Sign'])-4])

        # Calculate the different HMACKeys
        keyHash2 = keyHash + b"\x00"*ALGORITHMS_DATA[self['HashAlgo']][1].block_size
        ipad = bytearray([i ^ 0x36 for i in bytearray(keyHash2)][:ALGORITHMS_DATA[self['HashAlgo']][1].block_size])
        opad = bytearray([i ^ 0x5c for i in bytearray(keyHash2)][:ALGORITHMS_DATA[self['HashAlgo']][1].block_size])
        a = ALGORITHMS_DATA[self['HashAlgo']][1].new(ipad)
        a.update(self['HMac'])

        hmacCalculated1 = ALGORITHMS_DATA[self['HashAlgo']][1].new(opad)
        hmacCalculated1.update(a.digest())

        if entropy is not None:
            hmacCalculated1.update(entropy)

        hmacCalculated1.update(toSign)

        hmacCalculated3 = HMAC.new(keyHash, self['HMac'], ALGORITHMS_DATA[self['HashAlgo']][1])
        if entropy is not None:
            hmacCalculated3.update(entropy)

        hmacCalculated3.update(toSign)

        if hmacCalculated1.digest() == self['Sign'] or hmacCalculated3.digest() == self['Sign']:
            return cleartext
        else:
            return None

class VAULT_ATTRIBUTE(Structure):
    structure = (
        ('Id', '<L=0'),
        ('Unknown1', '<L=0'),
        ('Unknown2', '<L=0'),
        ('Unknown3', '<L=0'),
    )

    padding = (
        ('Pad', '6s=b""'),
    )

    id100 = (
        ('Unknown5', '<L=0'),
    )

    extended = (
        ('Size','<L=0'),
        ('IVPresent', '<B=?&IVSize'),
        ('IVSize', '<L=0'),
        ('_IV', '_-IV', 'self["IVSize"] if self["IVSize"] is not None else 0'),
        ('IV', ':'),
        ('_Data','_-Data', 'self["Size"]-self["IVSize"]-5 if self["IVPresent"] else self["Size"]-1'),
        ('Data',':'),
    )
    def __init__(self, data = None, alignment = 0):
        if len(data) > 20:
            if data[16:][:6] == b'\x00'*6:
                self.structure += self.padding
            if unpack('<L',data[:4])[0] >= 100:
                self.structure += self.id100
            if len(data[16:]) >= 9:
                self.structure += self.extended
        Structure.__init__(self, data, alignment)


    def dump(self):
        print("[ATTRIBUTE %d]" % self['Id'])
        if len(self.rawData) > 28:
            print("Size   : 0x%x" % self['Size'])
            if self['IVPresent'] > 0:
                print("IVSize : 0x%x" % self['IVSize'])
                print("IV     : %s" % hexlify(self['IV']))
            print("Data   : %s" % hexlify(self['Data']))

class VAULT_ATTRIBUTE_MAP_ENTRY(Structure):
    structure = (
        ('Id', '<L=0'),
        ('Offset', '<L=0'),
        ('Unknown1', '<L=0'),
    )
    def dump(self):
        print("[MAP ENTRY %d @ 0x%.8x]" % (self['Id'], self['Offset']))

class VAULT_VCRD(Structure):
    structure = (
        ('SchemaGuid', "16s=b"""),
        ('Unknown0', '<L=0'),
        ('LastWritten', '<Q=0'),
        ('Unknown1', '<L=0'),
        ('Unknown2', '<L=0'),
        ('FriendlyNameLen', '<L=0'),
        ('FriendlyNameL', '_-FriendlyName', 'self["FriendlyNameLen"]'),
        ('FriendlyName', ':'),
        ('AttributesMapsSize', '<L=0'),
        ('AttributeL', '_-AttributeMaps', 'self["AttributesMapsSize"]'),
        ('AttributeMaps', ':'),
        ('Data', ':'),
    )

    def __init__(self, data = None, alignment = 0):
        Structure.__init__(self, data, alignment)
        if data is not None:
            # Process the MAP entries
            self.mapEntries = list()
            data = self['AttributeMaps']
            for i in range(self['AttributesMapsSize']//len(VAULT_ATTRIBUTE_MAP_ENTRY())):
                entry = VAULT_ATTRIBUTE_MAP_ENTRY(data)
                self.mapEntries.append(entry)
                data = data[len(VAULT_ATTRIBUTE_MAP_ENTRY()):]

            self.attributesLen = list()

            for i in range(len(self.mapEntries)):
                if i > 0:
                    self.attributesLen.append(self.mapEntries[i]['Offset']-self.mapEntries[i-1]['Offset'])

            self.attributesLen.append(len(self.rawData) - self.mapEntries[i]['Offset'] )

            self.attributes = list()
            for i, entry in enumerate(self.mapEntries):
                attribute = VAULT_ATTRIBUTE(self.rawData[entry['Offset']:][:self.attributesLen[i]])
                self.attributes.append(attribute)

            # Do we have remaining data?
            self['Data'] = self.rawData[self.mapEntries[-1]['Offset']+len(self.attributes[-1].getData()):]

    def dump(self):
        print("[VCRD]")
        print("SchemaGuid  : %s" % bin_to_string(self['SchemaGuid']))
        print("LastWritten : %s" % (datetime.utcfromtimestamp(getUnixTime(self['LastWritten']))))
        print("FriendlyName: %s" % (self['FriendlyName'].decode('utf-16le')))
        print()
        for i,entry in enumerate(self.mapEntries):
            entry.dump()
            self.attributes[i].dump()
        print()
        print("Remaining   : %s" % (hexlify(self['Data'])))
        print()

class VAULT_VPOL(Structure):
    structure = (
        ('Version', '<L=0'),
        ('Guid', "16s=b"""),
        ('DescriptionLen', '<L=0'),
        ('_Description', '_-Description', 'self["DescriptionLen"]'),
        ('Description', ':'),
        ('Unknown', '12s=b""'),
        ('Size', '<L=0'),
        ('Guid2', "16s=b"""),
        ('Guid3', "16s=b"""),
        ('KeySize','<L=0'),
        ('_Blob', '_-Blob', 'self["KeySize"]'),
        ('Blob', ':', DPAPI_BLOB),
    )

    def dump(self):
        print("[VAULT_VPOL]")
        print("Version      : %8x (%d)" % (self['Version'], self['Version']))
        print("Guid         : %s" % bin_to_string(self['Guid']))
        print("Description  : %s" % (self['Description'].decode('utf-16le')))
        print("Size         : 0x%.8x (%d)" % (self['Size'], self['Size']))
        print("Guid2        : %s" % bin_to_string(self['Guid2']))
        print("Guid3        : %s" % bin_to_string(self['Guid3']))
        print("KeySize      : 0x%.8x (%d)" % (self['KeySize'], self['KeySize']))
        self['Blob'].dump()
        print()

# from bcrypt.h
class BCRYPT_KEY_DATA_BLOB_HEADER(Structure):
    structure = (
        ('dwMagic','<L=0'),
        ('dwVersion','<L=0'),
        ('cbKeyData','<L=0'),
        ('_bKey','_-bKey', 'self["cbKeyData"]'),
        ('bKey',':'),
    )

# from https://media.defcon.org/DEF%20CON%2024/DEF%20CON%2024%20presentations/DEFCON-24-Jkambic-Cunning-With-Cng-Soliciting-Secrets-From-Schannel-WP.pdf
class BCRYPT_KSSM_DATA_BLOB_HEADER(Structure):
    structure = (
        ('cbLength','<L=0'),
        ('dwKeyMagic','<L=0'),
        ('dwUnknown2','<L=0'),
        ('dwUnknown3','<L=0'),
        ('dwKeyBitLen','<L=0'),
        ('cbKeyLength','<L=0'),
        #('_bKey','_-bKey', 'self["cbKeyData"]'),
        #('AesKey','32s=""'),
        #('dwUnknown4','<L=0'),
        #('KeySchedule','448s=""'),
        #('dwUnknown5','<L=0'),
        #('cbScheduleLen','<L=0'),
        #('Unknown6','16s=""'),
    )

class BCRYPT_KEY_WRAP(Structure):
    structureKDBM = (
        ('Size','<L=0'),
        ('Version','<L=0'),
        ('Unknown2','<L=0'),
        ('_bKeyBlob','_-bKeyBlob', 'self["Size"]'),
        ('bKeyBlob',':', BCRYPT_KEY_DATA_BLOB_HEADER),
    )
    structureKSSM = (
        ('Size','<L=0'),
        ('Version','<L=0'),
        ('Unknown2','<L=0'),
        ('_bKeyBlob','_-bKeyBlob', 'self["Size"]-8'),
        ('bKeyBlob',':'),
    )
    def __init__(self, data = None, alignment = 0):
        if len(data) >=16:
            if data[0:1] == b'\x24' or data[0:1] == b'\x34':
                self.structure = self.structureKDBM
            else:
                self.structure = self.structureKSSM
        Structure.__init__(self, data, alignment)

class VAULT_VPOL_KEYS(Structure):
    structure = (
        ('Key1',':', BCRYPT_KEY_WRAP),
        ('Key2',':', BCRYPT_KEY_WRAP),
    )
    def dump(self):
        print("[VAULT_VPOL_KEYS]")
        if self['Key1']['Size'] > 0x24:
            print('Key1:')
            hexdump(self['Key1']['bKeyBlob'])
            print('Key2:')
            hexdump(self['Key2']['bKeyBlob'])
        else:
            print('Key1: 0x%s' % hexlify(self['Key1']['bKeyBlob']['bKey']).decode('latin-1'))
            print('Key2: 0x%s' % hexlify(self['Key2']['bKeyBlob']['bKey']).decode('latin-1'))
            print()

class VAULT_INTERNET_EXPLORER(Structure):
    structure = (
        ('Version','<L=0'),
        ('Count','<L=0'),
        ('Unknown','<L=0'),
        ('Id1', '<L=0'),
        ('UsernameLen', '<L=0'),
        ('_Username', '_-Username','self["UsernameLen"]'),
        ('Username', ':'),

        ('Id2', '<L=0'),
        ('ResourceLen', '<L=0'),
        ('_Resource', '_-Resource', 'self["ResourceLen"]'),
        ('Resource', ':'),

        ('Id3', '<L=0'),
        ('PasswordLen', '<L=0'),
        ('_Password', '_-Password', 'self["PasswordLen"]'),
        ('Password', ':'),
    )
    def fromString(self, data):
        Structure.fromString(self, data)

    def dump(self):
        print("[Internet Explorer]")
        print('Username        : %s' % self['Username'].decode('utf-16le'))
        print('Resource        : %s' % self['Resource'].decode('utf-16le'))
        print('Password        : %s' % (hexlify(self['Password'])))
        print()

class VAULT_WIN_BIO_KEY(Structure):
    structure = (
        ('Version','<L=0'),
        ('Count','<L=0'),
        ('Unknown','<L=0'),
        ('Id1', '<L=0'),
        ('SidLen', '<L=0'),
        ('_Sid', '_-Sid','self["SidLen"]'),
        ('Sid', ':'),

        ('Id2', '<L=0'),
        ('NameLen', '<L=0'),
        ('_Name', '_-Name', 'self["NameLen"]'),
        ('Name', ':'),

        ('Id3', '<L=0'),
        ('BioKeyLen', '<L=0'),
        ('_BioKey', '_-BioKey', 'self["BioKeyLen"]'),
        ('BioKey', ':'),
    )
    def fromString(self, data):
        Structure.fromString(self, data)
        if data is not None:
            bioKey = BCRYPT_KEY_DATA_BLOB_HEADER(unhexlify(self['BioKey'].decode('utf-16le')[:-1]))
            self['BioKey'] = bioKey

    def dump(self):
        print("[WINDOWS BIOMETRIC KEY]")
        print('Sid          : %s' % RPC_SID(b'\x05\x00\x00\x00'+self['Sid']).formatCanonical())
        print('Friendly Name: %s' % self['Name'].decode('utf-16le'))
        print('Biometric Key: 0x%s' % (hexlify(self['BioKey']['bKey'])).decode('latin-1'))
        print()

class NGC_LOCAL_ACCOOUNT(Structure):
    structure = (
        ('Version','<L=0'),
        ('UnlockKeySize','<L=0'),
        ('IVSize','<L=0'),
        ('CipherTextSize','<L=0'),
        ('MustBeZeroTest','<L=0'),
        ('_UnlockKey', '_-UnlockKey', 'self["UnlockKeySize"]'),
        ('UnlockKey', ':'),
        ('_IV', '_-IV', 'self["IVSize"]'),
        ('IV', ':'),
        ('_CipherText', '_-CipherText', 'self["CipherTextSize"]'),
        ('CipherText', ':'),
    )
#    def __init__(self, data=None, alignment = 0):
#        hexdump(data)
    def dump(self):
        print("[NGC LOCAL ACCOOUNT]")
        print('UnlockKey    : %s' % hexlify(self["UnlockKey"]))
        print('IV           : %s' % hexlify(self["IV"]))
        print('CipherText   : %s' % hexlify(self["CipherText"]))

class VAULT_NGC_ACCOOUNT(Structure):
    structure = (
        ('Version','<L=0'),
        ('Count','<L=0'),
        ('Unknown','<L=0'),
        ('Id1', '<L=0'),
        ('SidLen', '<L=0'),
        ('_Sid', '_-Sid','self["SidLen"]'),
        ('Sid', ':'),

        ('Id2', '<L=0'),
        ('NameLen', '<L=0'),
        ('_Name', '_-Name', 'self["NameLen"]'),
        ('Name', ':'),

        ('Id3', '<L=0'),
        ('BlobLen', '<L=0'),
        ('Blob', '_-Blob', 'self["BlobLen"]'),
        ('Blob', ':', NGC_LOCAL_ACCOOUNT),
    )
    def dump(self):
        print("[NGC VAULT]")
        print('Sid          : %s' % RPC_SID(b'\x05\x00\x00\x00'+self['Sid']).formatCanonical())
        print('Friendly Name: %s' % self['Name'].decode('utf-16le'))
        self['Blob'].dump()
        print()

VAULT_KNOWN_SCHEMAS = {
    'WinBio Key': VAULT_WIN_BIO_KEY,
    'NGC Local Accoount Logon Vault Credential': VAULT_NGC_ACCOOUNT,
    'Internet Explorer': VAULT_INTERNET_EXPLORER,
}

class CREDENTIAL_ATTRIBUTE(Structure):
    # some info here https://docs.microsoft.com/en-us/windows/desktop/api/wincred/ns-wincred-_credential_attributea
    structure = (
        ('Flags','<L=0'),

        ('KeyWordSize', '<L=0'),
        ('_KeyWord', '_-KeyWord', 'self["KeyWordSize"]'),
        ('KeyWord', ':'),

        ('DataSize', '<L=0'),
        ('_Data', '_-Data', 'self["DataSize"]'),
        ('Data', ':'),
    )

    def dump(self):
        print("KeyWord : %s" % (self['KeyWord'].decode('utf-16le')))
        #print("Flags   : %8x (%s)" % (self['Flags'], getFlags(CREDENTIAL_FLAGS, self['Flags'])))
        print("Data    : ")
        hexdump(self['Data'])

class CREDENTIAL_BLOB(Structure):
    # some info here https://docs.microsoft.com/en-us/windows/desktop/api/wincred/ns-wincred-_credentiala
    structure = (
        ('Flags','<L=0'),
        ('Size','<L=0'),
        ('Unknown0','<L=0'),
        ('Type','<L=0'),
        ('Flags2','<L=0'),
        ('LastWritten','<Q=0'),
        ('Unknown2','<L=0'),
        ('Persist','<L=0'),
        ('AttrCount','<L=0'),
        ('Unknown3','<Q=0'),

        ('TargetSize','<L=0'),
        ('_Target','_-Target','self["TargetSize"]'),
        ('Target',':'),

        ('TargetAliasSize', '<L=0'),
        ('_TargetAliast', '_-TargetAlias', 'self["TargetAliasSize"]'),
        ('TargetAlias', ':'),

        ('DescriptionSize', '<L=0'),
        ('_Description', '_-Description', 'self["DescriptionSize"]'),
        ('Description', ':'),

        ('UnknownSize', '<L=0'),
        ('_Unknown', '_-Unknown', 'self["UnknownSize"]'),
        ('Unknown', ':'),

        ('UsernameSize', '<L=0'),
        ('_Username', '_-Username', 'self["UsernameSize"]'),
        ('Username', ':'),

        ('Unknown3Size', '<L=0'),
        ('_Unknown3', '_-Unknown3', 'self["Unknown3Size"]'),
        ('Unknown3', ':'),

        ('Remaining', ':'),
    )
    def __init__(self, data = None, alignment = 0):
        Structure.__init__(self, data, alignment)
        self.attributes = 0
        if data is not None:
            # Unpack the attributes
            remaining = self['Remaining']
            self.attributes = list()
            for i in range(self['AttrCount']):
                attr = CREDENTIAL_ATTRIBUTE(remaining)
                self.attributes.append(attr)
                remaining = remaining[len(attr):]

    def dump(self):
        print("[CREDENTIAL]")
        print("LastWritten : %s" % (datetime.utcfromtimestamp(getUnixTime(self['LastWritten']))))
        print("Flags       : 0x%.8x (%s)" % (self['Flags'], getFlags(CREDENTIAL_FLAGS, self['Flags'])))
        print("Persist     : 0x%.8x (%s)" % (self['Persist'], CREDENTIAL_PERSIST(self['Persist']).name))
        print("Type        : 0x%.8x (%s)" % (self['Type'], CREDENTIAL_PERSIST(self['Type']).name))
        print("Target      : %s" % (self['Target'].decode('utf-16le')))
        print("Description : %s" % (self['Description'].decode('utf-16le')))
        print("Unknown     : %s" % (self['Unknown'].decode('utf-16le')))
        print("Username    : %s" % (self['Username'].decode('utf-16le')))
        try:
            print("Unknown     : %s" % (self['Unknown3'].decode('utf-16le')))
        except UnicodeDecodeError:
            print("Unknown     : %s" % (self['Unknown3'].decode('latin-1')))

        print()
        for entry in self.attributes:
<<<<<<< HEAD
            entry.dump()
=======
            entry.dump()

ALG_ID = '<L=0'

class P_BACKUP_KEY(Structure):
    structure = (
        ('Version', '<L=0'),
        ('Data', ':'),
    )

class PREFERRED_BACKUP_KEY(Structure):
    structure = (
        ('Version', '<L=0'),
        ('KeyLength', '<L=0'),
        ('CertificateLength', '<L=0'),
        ('Data', ':'),
    )

class PVK_FILE_HDR(Structure):
    structure = (
        ('dwMagic', '<L=0'),
        ('dwVersion', '<L=0'),
        ('dwKeySpec', '<L=0'),
        ('dwEncryptType', '<L=0'),
        ('cbEncryptData', '<L=0'),
        ('cbPvk', '<L=0'),
    )

class PUBLICKEYSTRUC(Structure):
    structure = (
        ('bType', '<B=0'),
        ('bVersion', '<B=0'),
        ('reserved', '<H=0'),
        ('aiKeyAlg', ALG_ID),
    )

class RSAPUBKEY(Structure):
    structure = (
        ('magic', '<L=0'),
        ('bitlen', '<L=0'),
        ('pubexp', '<L=0'),
    )

class PUBLIC_KEY_BLOB(Structure):
    structure = (
        ('publickeystruc', ':', PUBLICKEYSTRUC),
        ('rsapubkey', ':', RSAPUBKEY),
        ('_modulus', '_-modulus', 'self["rsapubkey"]["bitlen"] // 8'),
    )

class PRIVATE_KEY_BLOB(Structure):
    structure = (
        ('publickeystruc', ':', PUBLICKEYSTRUC),
        ('rsapubkey', ':', RSAPUBKEY),
        ('_modulus', '_-modulus', 'self["rsapubkey"]["bitlen"] // 8'),
        ('modulus', ':'),
        ('_prime1', '_-prime1', 'self["rsapubkey"]["bitlen"] // 16'),
        ('prime1', ':'),
        ('_prime2', '_-prime2', 'self["rsapubkey"]["bitlen"] // 16'),
        ('prime2', ':'),
        ('_exponent1', '_-exponent1', 'self["rsapubkey"]["bitlen"] // 16'),
        ('exponent1', ':'),
        ('_exponent2', '_-exponent2', 'self["rsapubkey"]["bitlen"] // 16'),
        ('exponent2', ':'),
        ('_coefficient', '_-coefficient', 'self["rsapubkey"]["bitlen"] // 16'),
        ('coefficient', ':'),
        ('_privateExponent', '_-privateExponent', 'self["rsapubkey"]["bitlen"] // 8'),
        ('privateExponent', ':'),
    )

class SIMPLE_KEY_BLOB(Structure):
    structure = (
        ('publickeystruc', ':', PUBLICKEYSTRUC),
        ('algid', ALG_ID),
        ('encryptedkey', ':'),
    )

class DPAPI_DOMAIN_RSA_MASTER_KEY(Structure):
    structure = (
        ('cbMasterKey', '<L=0'),
        ('cbSuppKey', '<L=0'),
        ('buffer', ':'),
    )

def privatekeyblob_to_pkcs1(key):
    '''
    parse private key into pkcs#1 format
    :param key:
    :return:
    '''
    modulus = bytes_to_long(key['modulus'][::-1]) # n
    prime1 = bytes_to_long(key['prime1'][::-1]) # p
    prime2 = bytes_to_long(key['prime2'][::-1]) # q
    exp1 = bytes_to_long(key['exponent1'][::-1])
    exp2 = bytes_to_long(key['exponent2'][::-1])
    coefficient = bytes_to_long(key['coefficient'][::-1])
    privateExp = bytes_to_long(key['privateExponent'][::-1]) # d
    if PY3:
        long = int
    pubExp = long(key['rsapubkey']['pubexp']) # e
    # RSA.Integer(prime2).inverse(prime1) # u

    r = RSA.construct((modulus, pubExp, privateExp, prime1, prime2))
    return r
>>>>>>> 13a65706
<|MERGE_RESOLUTION|>--- conflicted
+++ resolved
@@ -932,9 +932,6 @@
 
         print()
         for entry in self.attributes:
-<<<<<<< HEAD
-            entry.dump()
-=======
             entry.dump()
 
 ALG_ID = '<L=0'
@@ -1038,5 +1035,4 @@
     # RSA.Integer(prime2).inverse(prime1) # u
 
     r = RSA.construct((modulus, pubExp, privateExp, prime1, prime2))
-    return r
->>>>>>> 13a65706
+    return r