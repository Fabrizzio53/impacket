# Copyright (c) 2016 CORE Security Technologies
#
# This software is provided under under a slightly modified version
# of the Apache Software License. See the accompanying LICENSE file
# for more information.
#
# Author: Alberto Solino (@agsolino)
#
# Description:
#   RFC 4511 Minimalistic implementation. We don't need much functionality yet
#   If we need more complex use cases we might opt to use a third party implementation
#   Keep in mind the APIs are still unstable, might require to re-write your scripts
#   as we change them.
#   Adding [MS-ADTS] specific functionality
#
# ToDo:
# [ ] Implement Paging Search, especially important for big requests
#

import socket
import os
import re
from binascii import unhexlify

from pyasn1.codec.der import decoder, encoder
from pyasn1.error import SubstrateUnderrunError

from impacket import LOG
from impacket.ldap.ldapasn1 import BindRequest, Integer7Bit, LDAPDN, AuthenticationChoice, AuthSimple, LDAPMessage, \
    SCOPE_SUB, SearchRequest, Scope, DEREF_NEVER, DeRefAliases, IntegerPositive, Boolean, AttributeSelection, \
    SaslCredentials, LDAPString, ProtocolOp, Credentials, Filter, SubstringFilter, Present, EqualityMatch, \
    ApproxMatch, GreaterOrEqual, LessOrEqual, SubStrings, SubString, And, Or, Not
from impacket.ntlm import getNTLMSSPType1, getNTLMSSPType3
from impacket.spnego import SPNEGO_NegTokenInit, TypesMech

try:
    import OpenSSL
    from OpenSSL import SSL, crypto
except:
    LOG.critical("pyOpenSSL is not installed, can't continue")
    raise

class LDAPConnection:
    def __init__(self,url, baseDN='dc=net', dstIp = None):
        """
        LDAPConnection class

        :param string url:
        :param string baseDN:
        :param string dstIp:

        :return: a LDAP instance, if not raises a LDAPSessionError exception
        """
        self._SSL = False
        self._dstPort = 0
        self._dstHost = 0
        self._socket = None
        self._baseDN = baseDN
        self._messageId = 1
        self._dstIp = dstIp

        if url.startswith("ldap://"):
            self._dstPort = 389
            self._SSL = False
            self._dstHost = url[7:]
        elif url.startswith("ldaps://"):
            #raise LDAPSessionError(errorString = 'LDAPS still not supported')
            self._dstPort = 636
            self._SSL = True
            self._dstHost = url[8:]
        else:
            raise LDAPSessionError(errorString = 'Unknown URL prefix %s' % url)

        # Try to connect
        if self._dstIp is not None:
            targetHost = self._dstIp
        else:
            targetHost = self._dstHost

        LOG.debug('Connecting to %s, port %s, SSL %s' % (targetHost, self._dstPort, self._SSL))
        try:
            af, socktype, proto, canonname, sa = socket.getaddrinfo(targetHost, self._dstPort, 0, socket.SOCK_STREAM)[0]
            self._socket = socket.socket(af, socktype, proto)
        except socket.error, e:
            raise socket.error("Connection error (%s:%s)" % (targetHost, 88), e)

        if self._SSL is False:
            self._socket.connect(sa)
        else:
            # Switching to TLS now
            ctx = SSL.Context(SSL.TLSv1_METHOD)
            #ctx.set_cipher_list('RC4')
            self._socket = SSL.Connection(ctx, self._socket)
            self._socket.connect(sa)
            self._socket.do_handshake()

    def kerberosLogin(self, user, password, domain='', lmhash='', nthash='', aesKey='', kdcHost=None, TGT=None,
                      TGS=None, useCache=True):
        """
        logins into the target system explicitly using Kerberos. Hashes are used if RC4_HMAC is supported.

        :param string user: username
        :param string password: password for the user
        :param string domain: domain where the account is valid for (required)
        :param string lmhash: LMHASH used to authenticate using hashes (password is not used)
        :param string nthash: NTHASH used to authenticate using hashes (password is not used)
        :param string aesKey: aes256-cts-hmac-sha1-96 or aes128-cts-hmac-sha1-96 used for Kerberos authentication
        :param string kdcHost: hostname or IP Address for the KDC. If None, the domain will be used (it needs to resolve tho)
        :param struct TGT: If there's a TGT available, send the structure here and it will be used
        :param struct TGS: same for TGS. See smb3.py for the format
        :param bool useCache: whether or not we should use the ccache for credentials lookup. If TGT or TGS are specified this is False

        :return: True, raises a LDAPSessionError if error.
        """


        if lmhash != '' or nthash != '':
            if len(lmhash) % 2:     lmhash = '0%s' % lmhash
            if len(nthash) % 2:     nthash = '0%s' % nthash
            try:  # just in case they were converted already
                lmhash = unhexlify(lmhash)
                nthash = unhexlify(nthash)
            except:
                pass

        # Importing down here so pyasn1 is not required if kerberos is not used.
        from impacket.krb5.ccache import CCache
        from impacket.krb5.asn1 import AP_REQ, Authenticator, TGS_REP, seq_set
        from impacket.krb5.kerberosv5 import getKerberosTGT, getKerberosTGS
        from impacket.krb5 import constants
        from impacket.krb5.types import Principal, KerberosTime, Ticket
        from pyasn1.codec.der import decoder, encoder
        import datetime

        if TGT is not None or TGS is not None:
            useCache = False

        if useCache is True:
            try:
                ccache = CCache.loadFile(os.getenv('KRB5CCNAME'))
            except:
                # No cache present
                pass
            else:
                # retrieve user and domain information from CCache file if needed
                if user == '' and len(ccache.principal.components) > 0:
                    user = ccache.principal.components[0]['data']
                if domain == '':
                    domain = ccache.principal.realm['data']
                LOG.debug("Using Kerberos Cache: %s" % os.getenv('KRB5CCNAME'))
                principal = 'ldap/%s@%s' % (self._dstHost.upper(), domain.upper())
                creds = ccache.getCredential(principal)
                if creds is None:
                    # Let's try for the TGT and go from there
                    principal = 'krbtgt/%s@%s' % (domain.upper(), domain.upper())
                    creds = ccache.getCredential(principal)
                    if creds is not None:
                        TGT = creds.toTGT()
                        LOG.debug('Using TGT from cache')
                    else:
                        LOG.debug("No valid credentials found in cache. ")
                else:
                    TGS = creds.toTGS()
                    LOG.debug('Using TGS from cache')

        # First of all, we need to get a TGT for the user
        userName = Principal(user, type=constants.PrincipalNameType.NT_PRINCIPAL.value)
        if TGT is None:
            if TGS is None:
                tgt, cipher, oldSessionKey, sessionKey = getKerberosTGT(userName, password, domain, lmhash, nthash,
                                                                        aesKey, kdcHost)
        else:
            tgt = TGT['KDC_REP']
            cipher = TGT['cipher']
            sessionKey = TGT['sessionKey']

        if TGS is None:
            serverName = Principal('ldap/%s' % self._dstHost,
                                   type=constants.PrincipalNameType.NT_SRV_INST.value)
            tgs, cipher, oldSessionKey, sessionKey = getKerberosTGS(serverName, domain, kdcHost, tgt, cipher,
                                                                    sessionKey)
        else:
            tgs = TGS['KDC_REP']
            cipher = TGS['cipher']
            sessionKey = TGS['sessionKey']

            # Let's build a NegTokenInit with a Kerberos REQ_AP

        blob = SPNEGO_NegTokenInit()

        # Kerberos
        blob['MechTypes'] = [TypesMech['MS KRB5 - Microsoft Kerberos 5']]

        # Let's extract the ticket from the TGS
        tgs = decoder.decode(tgs, asn1Spec=TGS_REP())[0]
        ticket = Ticket()
        ticket.from_asn1(tgs['ticket'])

        # Now let's build the AP_REQ
        apReq = AP_REQ()
        apReq['pvno'] = 5
        apReq['msg-type'] = int(constants.ApplicationTagNumbers.AP_REQ.value)

        opts = list()
        apReq['ap-options'] = constants.encodeFlags(opts)
        seq_set(apReq, 'ticket', ticket.to_asn1)

        authenticator = Authenticator()
        authenticator['authenticator-vno'] = 5
        authenticator['crealm'] = domain
        seq_set(authenticator, 'cname', userName.components_to_asn1)
        now = datetime.datetime.utcnow()

        authenticator['cusec'] = now.microsecond
        authenticator['ctime'] = KerberosTime.to_asn1(now)

        encodedAuthenticator = encoder.encode(authenticator)

        # Key Usage 11
        # AP-REQ Authenticator (includes application authenticator
        # subkey), encrypted with the application session key
        # (Section 5.5.1)
        encryptedEncodedAuthenticator = cipher.encrypt(sessionKey, 11, encodedAuthenticator, None)

        apReq['authenticator'] = None
        apReq['authenticator']['etype'] = cipher.enctype
        apReq['authenticator']['cipher'] = encryptedEncodedAuthenticator

        blob['MechToken'] = encoder.encode(apReq)

        # Done with the Kerberos saga, now let's get into LDAP

        bindRequest = BindRequest()
        bindRequest['version'] = Integer7Bit(3)
        bindRequest['name'] = LDAPDN(user)
        credentials = SaslCredentials()
        credentials['mechanism'] = LDAPString('GSS-SPNEGO')
        credentials['credentials'] = Credentials(blob.getData())
        bindRequest['authentication'] = AuthenticationChoice().setComponentByName('sasl', credentials)

        resp = self.sendReceive('bindRequest', bindRequest)[0]['protocolOp']

        if resp['bindResponse']['resultCode'] != 0:
            raise LDAPSessionError(errorString='Error in bindRequest -> %s:%s' % (
            resp['bindResponse']['resultCode'].prettyPrint(), resp['bindResponse']['diagnosticMessage']))

        return True

    def login(self, user='', password='', domain = '', lmhash = '', nthash = '', authenticationChoice = 'sicilyNegotiate'):
        """
        logins into the target system

        :param string user: username
        :param string password: password for the user
        :param string domain: domain where the account is valid for
        :param string lmhash: LMHASH used to authenticate using hashes (password is not used)
        :param string nthash: NTHASH used to authenticate using hashes (password is not used)
        :param string authenticationChoice: type of authentication protocol to use (default NTLM)

        :return: True, raises a LDAPSessionError if error.
        """
        bindRequest = BindRequest()
        bindRequest['version'] = Integer7Bit(3)
        bindRequest['name'] = LDAPDN(user)

        if authenticationChoice == 'simple':
            bindRequest['authentication'] = AuthenticationChoice().setComponentByName(authenticationChoice, AuthSimple(password))
            resp = self.sendReceive('bindRequest', bindRequest)[0]['protocolOp']
        elif authenticationChoice == 'sicilyPackageDiscovery':
            bindRequest['authentication'] = AuthenticationChoice().setComponentByName(authenticationChoice, '')
            resp = self.sendReceive('bindRequest', bindRequest)[0]['protocolOp']
        elif authenticationChoice == 'sicilyNegotiate':
            # Deal with NTLM Authentication
            if lmhash != '' or nthash != '':
                if len(lmhash) % 2:     lmhash = '0%s' % lmhash
                if len(nthash) % 2:     nthash = '0%s' % nthash
                try:  # just in case they were converted already
                    lmhash = unhexlify(lmhash)
                    nthash = unhexlify(nthash)
                except:
                    pass

            # NTLM Negotiate
            negotiate = getNTLMSSPType1('',domain)
            bindRequest['authentication'] = AuthenticationChoice().setComponentByName('sicilyNegotiate', negotiate)
            resp = self.sendReceive('bindRequest', bindRequest)[0]['protocolOp']

            # NTLM Challenge
            type2 = resp['bindResponse']['matchedDN']

            # NTLM Auth
            type3, exportedSessionKey = getNTLMSSPType3(negotiate, str(type2), user, password, domain, lmhash, nthash)
            bindRequest['authentication'] = AuthenticationChoice().setComponentByName('sicilyResponse', type3)
            resp = self.sendReceive('bindRequest', bindRequest)[0]['protocolOp']
        else:
            raise LDAPSessionError(errorString='Unknown authenticationChoice %s' % authenticationChoice)

        if resp['bindResponse']['resultCode'] != 0:
            raise LDAPSessionError(errorString = 'Error in bindRequest -> %s:%s' % (resp['bindResponse']['resultCode'].prettyPrint(), resp['bindResponse']['diagnosticMessage'] ))

        return True

    def search(self, searchBase=None, searchFilter=None, scope=SCOPE_SUB, attributes=None, derefAliases=DEREF_NEVER,
               sizeLimit=0):
        # ToDo: For now we need to specify a filter as a Filter instance, meaning, we have to programmatically build it
        # ToDo: We have to create functions to parse and compile a text searchFilter into a Filter instance.
        if searchBase is None:
            searchBase = self._baseDN

        searchRequest = SearchRequest()
        searchRequest['baseObject'] = LDAPDN(searchBase)
        searchRequest['scope'] = Scope(scope)
        searchRequest['derefAliases'] = DeRefAliases(derefAliases)
        searchRequest['sizeLimit'] = IntegerPositive(sizeLimit)
        searchRequest['timeLimit'] = IntegerPositive(0)
        searchRequest['typesOnly'] = Boolean(False)
        searchRequest['filter'] = searchFilter  # could do self.parseFilter(searchFilter) or leave it for the user
        searchRequest['attributes'] = AttributeSelection()
        if attributes is not None:
            for i,item in enumerate(attributes):
                searchRequest['attributes'][i] = item

        done = False
        answers = []
        # We keep asking records until we get a searchResDone packet
        while not done:
            resp = self.sendReceive('searchRequest', searchRequest)
            for item in resp:
                protocolOp = item['protocolOp']
                if protocolOp.getName() == 'searchResDone':
                    done = True
                    if protocolOp['searchResDone']['resultCode'] != 0:
                        raise LDAPSearchError(error = int(protocolOp['searchResDone']['resultCode']), errorString = 'Error in searchRequest -> %s:%s' % (protocolOp['searchResDone']['resultCode'].prettyPrint(), protocolOp['searchResDone']['diagnosticMessage'] ), answers=answers)
                else:
                    answers.append(item['protocolOp'][protocolOp.getName()])

        return answers


    def close(self):
        if self._socket is not None:
            self._socket.close()

    def send(self, protocolOp, message):
        ldapMessage = LDAPMessage( )
        ldapMessage['messageID'] = IntegerPositive(self._messageId)
        ldapMessage['protocolOp'] = ProtocolOp().setComponentByName(protocolOp, message)

        data = encoder.encode(ldapMessage)

        return self._socket.sendall(data)

    def recv(self):
        REQUEST_SIZE = 8192
        data = ''
        done = False
        while not done:
            recvData = self._socket.recv(REQUEST_SIZE)
            if len(recvData) < REQUEST_SIZE:
                done = True
            data += recvData

        answers = []

        while len(data) > 0:
            try:
                ldapMessage, remaining = decoder.decode(data, asn1Spec = LDAPMessage())
            except SubstrateUnderrunError:
                # We need more data
                remaining = data + self._socket.recv(REQUEST_SIZE)
            else:
                answers.append(ldapMessage)
            data = remaining

        self._messageId += 1
        return answers

    def sendReceive(self, protocolOp, message):
        self.send(protocolOp, message)
        return self.recv()

    def parseFilter(self, filterStr):
        filterList = list(reversed(unicode(filterStr)))
        searchFilter = self._consumeCompositeFilter(filterList)

        if not filterList:  # have we consumed the whole filter string?
            return searchFilter
        else:
            raise LDAPFilterSyntaxError("unexpected token: '{0}'".format(filterList[-1]))

    def _consumeCompositeFilter(self, filterList):
        try:
            c = filterList.pop()
        except IndexError:
            raise LDAPFilterSyntaxError('EOL while parsing search filter')

        if c != u'(':  # filter must start with '('
            filterList.append(c)
            raise LDAPFilterSyntaxError("unexpected token: '{0}'".format(c))

        try:
            operator = filterList.pop()
        except IndexError:
            raise LDAPFilterSyntaxError('EOL while parsing search filter')

        if operator not in [u'!', u'&', u'|']:  # must be simple filter
            filterList.extend([operator, c])
            return self._consumeSimpleFilter(filterList)

        filters = []
        while True:
            try:
                filters.append(self._consumeCompositeFilter(filterList))
            except LDAPFilterSyntaxError:
                break

        try:
            c = filterList.pop()
        except IndexError:
            raise LDAPFilterSyntaxError('EOL while parsing search filter')

        if c == u')':  # filter must end with ')'
            return self._compileCompositeFilter(operator, filters)
        else:
            filterList.append(c)
            raise LDAPFilterSyntaxError("unexpected token: '{0}'".format(c))

    def _consumeSimpleFilter(self, filterList):
        try:
            c = filterList.pop()
        except IndexError:
            raise LDAPFilterSyntaxError('EOL while parsing search filter')

        if c != u'(':  # filter must start with '('
            filterList.append(c)
            raise LDAPFilterSyntaxError("unexpected token: '{0}'".format(c))

        filter = []
        while True:
            try:
                c = filterList.pop()
            except IndexError:
                raise LDAPFilterSyntaxError('EOL while parsing search filter')

            if c == u')':  # we pop till we find a ')'
                break
            elif c == u'(':  # should be no unencoded parenthesis
                filterList.append(c)
                raise LDAPFilterSyntaxError("unexpected token: '('")
            else:
                filter.append(c)

        filterStr = u''.join(filter)
        try:
            attribute, operator, value = re.split(ur'([<>~]?=)', filterStr, 1)
        except ValueError:
            raise LDAPInvalidFilterException("invalid filter: '({0})'".format(filterStr))
        return self._compileSimpleFilter(attribute, operator, value)

    @staticmethod
    def _compileCompositeFilter(operator, filters):
        searchFilter = Filter()
        if operator == u'!':
            if len(filters) != 1:
<<<<<<< HEAD
                raise LDAPInvalidFilterException("'not' filter must have exactly one element")
=======
                raise LDAPInvalidFilterException("'not' filter should be explicit")
>>>>>>> b1502a32
            choice = Not().setComponentByName('notFilter', filters[0])
            searchFilter.setComponentByName('not', choice, verifyConstraints=False)
        elif operator == u'&':
            if len(filters) == 0:
                raise LDAPInvalidFilterException("'and' filter must have at least one element")
            choice = And().setComponents(*filters)
            searchFilter.setComponentByName('and', choice)
        elif operator == u'|':
            if len(filters) == 0:
                raise LDAPInvalidFilterException("'or' filter must have at least one element")
            choice = Or().setComponents(*filters)
            searchFilter.setComponentByName('or', choice)
        return searchFilter

    @staticmethod
    def _compileSimpleFilter(attribute, operator, value):
        # ToDo: extensibleMatch
        searchFilter = Filter()
        if value == u'*' and operator == u'=':  # present
            choice = Present(attribute)
            searchFilter.setComponentByName('present', choice)
        elif u'*' in value and operator == u'=':  # substring
            components = []

            assertions = value.split(u'*')
            initial = assertions[0]
            if initial:
                components.append(SubString().setComponentByName('initial', initial))
            for assertion in assertions[1:-1]:
                if not assertion:
                    raise LDAPInvalidFilterException("consecutive '*' in filter")
                components.append(SubString().setComponentByName('any', assertion))
            final = assertions[-1]
            if final:
                components.append(SubString().setComponentByName('final', final))

            subStrings = SubStrings().setComponents(*components)
            choice = SubstringFilter().setComponents(attribute, subStrings)
            searchFilter.setComponentByName('substrings', choice)
        elif u'*' not in value:  # simple
            if operator == u'=':
                choice = EqualityMatch().setComponents(attribute, value)
                searchFilter.setComponentByName('equalityMatch', choice)
            elif operator == u'~=':
                choice = ApproxMatch().setComponents(attribute, value)
                searchFilter.setComponentByName('approxMatch', choice)
            elif operator == u'>=':
                choice = GreaterOrEqual().setComponents(attribute, value)
                searchFilter.setComponentByName('greaterOrEqual', choice)
            elif operator == u'<=':
                choice = LessOrEqual().setComponents(attribute, value)
                searchFilter.setComponentByName('lessOrEqual', choice)

        return searchFilter

class LDAPFilterSyntaxError(SyntaxError):
    pass

class LDAPInvalidFilterException(Exception):
    pass

class LDAPSessionError(Exception):
    """
    This is the exception every client should catch
    """
    def __init__( self, error = 0, packet=0, errorString=''):
        Exception.__init__(self)
        self.error = error
        self.packet = packet
        self.errorString = errorString

    def getErrorCode( self ):
        return self.error

    def getErrorPacket( self ):
        return self.packet

    def getErrorString( self ):
        return self.errorString

    def __str__( self ):
        return self.errorString

class LDAPSearchError(LDAPSessionError):
    def __init__( self, error = 0, packet=0, errorString='', answers = []):
        LDAPSessionError.__init__(self, error, packet, errorString)
        self.answers = answers

    def getAnswers( self ):
        return self.answers

<|MERGE_RESOLUTION|>--- conflicted
+++ resolved
@@ -462,21 +462,17 @@
         searchFilter = Filter()
         if operator == u'!':
             if len(filters) != 1:
-<<<<<<< HEAD
-                raise LDAPInvalidFilterException("'not' filter must have exactly one element")
-=======
                 raise LDAPInvalidFilterException("'not' filter should be explicit")
->>>>>>> b1502a32
             choice = Not().setComponentByName('notFilter', filters[0])
             searchFilter.setComponentByName('not', choice, verifyConstraints=False)
         elif operator == u'&':
             if len(filters) == 0:
-                raise LDAPInvalidFilterException("'and' filter must have at least one element")
+                raise LDAPInvalidFilterException("'and' filter should have at least one element")
             choice = And().setComponents(*filters)
             searchFilter.setComponentByName('and', choice)
         elif operator == u'|':
             if len(filters) == 0:
-                raise LDAPInvalidFilterException("'or' filter must have at least one element")
+                raise LDAPInvalidFilterException("'or' filter should have at least one element")
             choice = Or().setComponents(*filters)
             searchFilter.setComponentByName('or', choice)
         return searchFilter
