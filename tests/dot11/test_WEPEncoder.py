#!/usr/bin/env python
<<<<<<< HEAD
import unittest
from binascii import unhexlify
=======
# Impacket - Collection of Python classes for working with network protocols.
#
# SECUREAUTH LABS. Copyright (C) 2021 SecureAuth Corporation. All rights reserved.
#
# This software is provided under a slightly modified version
# of the Apache Software License. See the accompanying LICENSE file
# for more information.
#
# sorry, this is very ugly, but I'm in python 2.5
import sys
sys.path.insert(0,"../..")

>>>>>>> cd4fe47c
import impacket.dot11
import impacket.ImpactPacket
from impacket.Dot11KeyManager import KeyManager


class TestDot11WEPData(unittest.TestCase):

    def setUp(self):
        self.dot11 = impacket.dot11.Dot11(FCS_at_end = False)
        
        # dot11.fc
        self.dot11.set_version(0)
        self.dot11.set_type_n_subtype(impacket.dot11.Dot11Types.DOT11_TYPE_DATA_SUBTYPE_DATA)

        # dot11.fc.flags
        self.dot11.set_fromDS(0)
        self.dot11.set_toDS(1)
        self.dot11.set_moreFrag(0)
        self.dot11.set_retry(0)
        self.dot11.set_powerManagement(0)
        self.dot11.set_moreData(0)
        self.dot11.set_protectedFrame(1)
        self.dot11.set_order(0)
        
        # dot11.Data
        self.dot11data = impacket.dot11.Dot11DataFrame()
        self.dot11data.set_duration(44)
        self.dot11data.set_address1([0x00,0x21,0x29,0x68,0x33,0x5d]) # Bssid
        self.dot11data.set_address2([0x00,0x18,0xde,0x7c,0x37,0x9f]) # Source
        self.dot11data.set_address3([0x00,0x21,0x29,0x68,0x33,0x5d]) # Destination
        self.dot11data.set_fragment_number(0)
        self.dot11data.set_sequence_number(3439)
        
        # WEP
        self.wep = impacket.dot11.Dot11WEP()
        self.wep.set_iv(0x0c3165)
        self.wep.set_keyid(0)
        
        # WEPData
        self.wepdata = impacket.dot11.Dot11WEPData()
        
        # LLC
        self.llc = impacket.dot11.LLC()
        self.llc.set_DSAP(0xaa)
        self.llc.set_SSAP(0xaa)
        self.llc.set_control(0x03)
        
        # SNAP
        self.snap = impacket.dot11.SNAP()
        self.snap.set_OUI(0x000000)
        self.snap.set_protoID(0x0800)
        
        # IP
        self.ip = impacket.ImpactPacket.IP()
        self.ip.set_ip_v(0x04)
        self.ip.set_ip_tos(0x00)
        self.ip.set_ip_id(0xa607)
        # IP.flags
        self.ip.set_ip_rf(0)
        self.ip.set_ip_df(0)
        self.ip.set_ip_mf(0)
        #
        self.ip.set_ip_off(0)
        self.ip.set_ip_ttl(128)
        self.ip.set_ip_p(0x01) # ICMP
        self.ip.set_ip_src('192.168.1.102')
        self.ip.set_ip_dst('64.233.163.103')
        
        # ICMP
        self.icmp = impacket.ImpactPacket.ICMP()
        self.icmp.set_icmp_type(self.icmp.ICMP_ECHO)
        self.icmp.set_icmp_code(0x00)
        self.icmp.set_icmp_id(0x0400)
        self.icmp.set_icmp_seq(0x8405)
        
        # Data
        datastring = b'abcdefghijklmnopqrstuvwabcdefghi'
        self.data = impacket.ImpactPacket.Data( datastring )
        
        # Build the protocol stack
        self.dot11.contains(self.dot11data)
        self.dot11data.contains(self.wep)
        self.wep.contains(self.wepdata)
        self.wepdata.contains(self.llc)
        self.llc.contains(self.snap)
        self.snap.contains(self.ip)
        self.ip.contains(self.icmp)
        self.icmp.contains(self.data)
        
        # Instantiated the Key Manager
        self.km=KeyManager()
        self.km.add_key([0x00,0x21,0x29,0x68,0x33,0x5b],unhexlify('999cbb701ca2ef030e302dcc35'))
        
    def test_02(self):
        'Test ICV methods'
        self.assertEqual(self.wepdata.get_icv(),0x00000000)
        self.assertEqual(self.wepdata.get_computed_icv(),0xA1F93985)
        self.wepdata.set_icv(0xA1F93985)
        self.assertEqual(self.wepdata.get_icv(), self.wepdata.get_computed_icv())
        self.wepdata.set_icv(0x01020304)
        self.assertEqual(self.wepdata.get_icv(),0x01020304)
        
    def test_03(self):
        'Test WEPData creation from scratch with encryption'
        
        #print "\nWEP Data Decrypted [%s]"%hexlify(self.wepdata.get_packet())
        self.wepdata.set_icv(0xA1F93985)
        wep_enc=self.wep.get_encrypted_data(unhexlify('999cbb701ca2ef030e302dcc35'))
        #print "\nWEP Data Encrypted [%s]"%hexlify(wep_enc)
        self.assertEqual(wep_enc,unhexlify('8d2381e9251cb5aa83d2c716ba6ee18e7d3a2c71c00f6ab82fbc54c4b014ab03115edeccab2b18ebeb250f75eb6bf57fd65cb9e1b26e50ba4bb48b9f3471da9ecf12cb8f361b0253'))
        
        #print "\nDot11 decrypted [%s]"%hexlify(self.dot11.get_packet())
        self.wep.encrypt_frame(unhexlify('999cbb701ca2ef030e302dcc35'))
        #print "\nDot11 encrypted [%s]"%hexlify(self.dot11.get_packet())


if __name__ == '__main__':
    unittest.main(verbosity=1)<|MERGE_RESOLUTION|>--- conflicted
+++ resolved
@@ -1,8 +1,4 @@
 #!/usr/bin/env python
-<<<<<<< HEAD
-import unittest
-from binascii import unhexlify
-=======
 # Impacket - Collection of Python classes for working with network protocols.
 #
 # SECUREAUTH LABS. Copyright (C) 2021 SecureAuth Corporation. All rights reserved.
@@ -11,11 +7,8 @@
 # of the Apache Software License. See the accompanying LICENSE file
 # for more information.
 #
-# sorry, this is very ugly, but I'm in python 2.5
-import sys
-sys.path.insert(0,"../..")
-
->>>>>>> cd4fe47c
+import unittest
+from binascii import unhexlify
 import impacket.dot11
 import impacket.ImpactPacket
 from impacket.Dot11KeyManager import KeyManager
