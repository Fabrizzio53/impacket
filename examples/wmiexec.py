#!/usr/bin/env python
# SECUREAUTH LABS. Copyright 2018 SecureAuth Corporation. All rights reserved.
#
# This software is provided under under a slightly modified version
# of the Apache Software License. See the accompanying LICENSE file
# for more information.
#
# A similar approach to smbexec but executing commands through WMI.
# Main advantage here is it runs under the user (has to be Admin) 
# account, not SYSTEM, plus, it doesn't generate noisy messages
# in the event log that smbexec.py does when creating a service.
# Drawback is it needs DCOM, hence, I have to be able to access 
# DCOM ports at the target machine.
#
# Author:
#  beto (@agsolino)
#
# Reference for:
#  DCOM
#
from __future__ import division
from __future__ import print_function
import sys
import os
import cmd
import argparse
import time
import logging
import ntpath

from impacket.examples import logger
from impacket import version
from impacket.smbconnection import SMBConnection, SMB_DIALECT, SMB2_DIALECT_002, SMB2_DIALECT_21
from impacket.dcerpc.v5.dcomrt import DCOMConnection
from impacket.dcerpc.v5.dcom import wmi
from impacket.dcerpc.v5.dtypes import NULL
from impacket.krb5.keytab import Keytab
from six import PY2

OUTPUT_FILENAME = '__' + str(time.time())
CODEC = sys.stdout.encoding

class WMIEXEC:
    def __init__(self, command='', username='', password='', domain='', hashes=None, aesKey=None, share=None,
                 noOutput=False, doKerberos=False, kdcHost=None):
        self.__command = command
        self.__username = username
        self.__password = password
        self.__domain = domain
        self.__lmhash = ''
        self.__nthash = ''
        self.__aesKey = aesKey
        self.__share = share
        self.__noOutput = noOutput
        self.__doKerberos = doKerberos
        self.__kdcHost = kdcHost
        self.shell = None
        if hashes is not None:
            self.__lmhash, self.__nthash = hashes.split(':')

    def run(self, addr, silentCommand=False):
        if self.__noOutput is False and silentCommand is False:
            smbConnection = SMBConnection(addr, addr)
            if self.__doKerberos is False:
                smbConnection.login(self.__username, self.__password, self.__domain, self.__lmhash, self.__nthash)
            else:
                smbConnection.kerberosLogin(self.__username, self.__password, self.__domain, self.__lmhash,
                                            self.__nthash, self.__aesKey, kdcHost=self.__kdcHost)

            dialect = smbConnection.getDialect()
            if dialect == SMB_DIALECT:
                logging.info("SMBv1 dialect used")
            elif dialect == SMB2_DIALECT_002:
                logging.info("SMBv2.0 dialect used")
            elif dialect == SMB2_DIALECT_21:
                logging.info("SMBv2.1 dialect used")
            else:
                logging.info("SMBv3.0 dialect used")
        else:
            smbConnection = None

        dcom = DCOMConnection(addr, self.__username, self.__password, self.__domain, self.__lmhash, self.__nthash,
                              self.__aesKey, oxidResolver=True, doKerberos=self.__doKerberos, kdcHost=self.__kdcHost)
        try:
            iInterface = dcom.CoCreateInstanceEx(wmi.CLSID_WbemLevel1Login,wmi.IID_IWbemLevel1Login)
            iWbemLevel1Login = wmi.IWbemLevel1Login(iInterface)
            iWbemServices= iWbemLevel1Login.NTLMLogin('//./root/cimv2', NULL, NULL)
            iWbemLevel1Login.RemRelease()

            win32Process,_ = iWbemServices.GetObject('Win32_Process')

            self.shell = RemoteShell(self.__share, win32Process, smbConnection, silentCommand)
            if self.__command != ' ':
                self.shell.onecmd(self.__command)
            else:
                self.shell.cmdloop()
        except  (Exception, KeyboardInterrupt) as e:
            if logging.getLogger().level == logging.DEBUG:
                import traceback
                traceback.print_exc()
            logging.error(str(e))
            if smbConnection is not None:
                smbConnection.logoff()
            dcom.disconnect()
            sys.stdout.flush()
            sys.exit(1)

        if smbConnection is not None:
            smbConnection.logoff()
        dcom.disconnect()

class RemoteShell(cmd.Cmd):
    def __init__(self, share, win32Process, smbConnection, silentCommand=False):
        cmd.Cmd.__init__(self)
        self.__share = share
        self.__output = '\\' + OUTPUT_FILENAME
        self.__outputBuffer = str('')
        self.__shell = 'cmd.exe /Q /c '
        self.__win32Process = win32Process
        self.__transferClient = smbConnection
        self.__silentCommand = silentCommand
        self.__pwd = str('C:\\')
        self.__noOutput = False
        self.intro = '[!] Launching semi-interactive shell - Careful what you execute\n[!] Press help for extra shell commands'

        # We don't wanna deal with timeouts from now on.
        if self.__transferClient is not None:
            self.__transferClient.setTimeout(100000)
            self.do_cd('\\')
        else:
            self.__noOutput = True

        # If the user wants to just execute a command without cmd.exe, set raw command and set no output
        if self.__silentCommand is True:
            self.__shell = ''

    def do_shell(self, s):
        os.system(s)

    def do_help(self, line):
        print("""
 lcd {path}                 - changes the current local directory to {path}
 exit                       - terminates the server process (and this session)
 put {src_file, dst_path}   - uploads a local file to the dst_path (dst_path = default current directory)
 get {file}                 - downloads pathname to the current local dir 
 ! {cmd}                    - executes a local shell cmd
""") 

    def do_lcd(self, s):
        if s == '':
            print(os.getcwd())
        else:
            try:
                os.chdir(s)
            except Exception as e:
                logging.error(str(e))

    def do_get(self, src_path):

        try:
            import ntpath
            newPath = ntpath.normpath(ntpath.join(self.__pwd, src_path))
            drive, tail = ntpath.splitdrive(newPath) 
            filename = ntpath.basename(tail)
            fh = open(filename,'wb')
            logging.info("Downloading %s\\%s" % (drive, tail))
            self.__transferClient.getFile(drive[:-1]+'$', tail, fh.write)
            fh.close()

        except Exception as e:
            logging.error(str(e))

            if os.path.exists(filename):
                os.remove(filename)



    def do_put(self, s):
        try:
            params = s.split(' ')
            if len(params) > 1:
                src_path = params[0]
                dst_path = params[1]
            elif len(params) == 1:
                src_path = params[0]
                dst_path = ''

            src_file = os.path.basename(src_path)
            fh = open(src_path, 'rb')
            dst_path = dst_path.replace('/','\\')
            import ntpath
            pathname = ntpath.join(ntpath.join(self.__pwd,dst_path), src_file)
            drive, tail = ntpath.splitdrive(pathname)
            logging.info("Uploading %s to %s" % (src_file, pathname))
            self.__transferClient.putFile(drive[:-1]+'$', tail, fh.read)
            fh.close()
        except Exception as e:
            logging.critical(str(e))
            pass

    def do_exit(self, s):
        return True

    def emptyline(self):
        return False

    def do_cd(self, s):
        self.execute_remote('cd ' + s)
        if len(self.__outputBuffer.strip('\r\n')) > 0:
            print(self.__outputBuffer)
            self.__outputBuffer = ''
        else:
            if PY2:
                self.__pwd = ntpath.normpath(ntpath.join(self.__pwd, s.decode(sys.stdin.encoding)))
            else:
                self.__pwd = ntpath.normpath(ntpath.join(self.__pwd, s))
            self.execute_remote('cd ')
            self.__pwd = self.__outputBuffer.strip('\r\n')
            self.prompt = (self.__pwd + '>')
            self.__outputBuffer = ''

    def default(self, line):
        # Let's try to guess if the user is trying to change drive
        if len(line) == 2 and line[1] == ':':
            # Execute the command and see if the drive is valid
            self.execute_remote(line)
            if len(self.__outputBuffer.strip('\r\n')) > 0: 
                # Something went wrong
                print(self.__outputBuffer)
                self.__outputBuffer = ''
            else:
                # Drive valid, now we should get the current path
                self.__pwd = line
                self.execute_remote('cd ')
                self.__pwd = self.__outputBuffer.strip('\r\n')
                self.prompt = (self.__pwd + '>')
                self.__outputBuffer = ''
        else:
            if line != '':
                self.send_data(line)

    def get_output(self):
        def output_callback(data):
            try:
                self.__outputBuffer += data.decode(CODEC)
            except UnicodeDecodeError:
                logging.error('Decoding error detected, consider running chcp.com at the target,\nmap the result with '
                              'https://docs.python.org/3/library/codecs.html#standard-encodings\nand then execute wmiexec.py '
                              'again with -codec and the corresponding codec')
                self.__outputBuffer += data.decode(CODEC, errors='replace')

        if self.__noOutput is True:
            self.__outputBuffer = ''
            return

        while True:
            try:
                self.__transferClient.getFile(self.__share, self.__output, output_callback)
                break
            except Exception as e:
                if str(e).find('STATUS_SHARING_VIOLATION') >=0:
                    # Output not finished, let's wait
                    time.sleep(1)
                    pass
                elif str(e).find('Broken') >= 0:
                    # The SMB Connection might have timed out, let's try reconnecting
                    logging.debug('Connection broken, trying to recreate it')
                    self.__transferClient.reconnect()
                    return self.get_output()
        self.__transferClient.deleteFile(self.__share, self.__output)

    def execute_remote(self, data):
        command = self.__shell + data 
        if self.__noOutput is False:
            command += ' 1> ' + '\\\\127.0.0.1\\%s' % self.__share + self.__output  + ' 2>&1'
        if PY2:
            self.__win32Process.Create(command.decode(sys.stdin.encoding), self.__pwd, None)
        else:
            self.__win32Process.Create(command, self.__pwd, None)
        self.get_output()

    def send_data(self, data):
        self.execute_remote(data)
        print(self.__outputBuffer)
        self.__outputBuffer = ''

class AuthFileSyntaxError(Exception):
    
    '''raised by load_smbclient_auth_file if it encounters a syntax error
    while loading the smbclient-style authentication file.'''

    def __init__(self, path, lineno, reason):
        self.path=path
        self.lineno=lineno
        self.reason=reason
    
    def __str__(self):
        return 'Syntax error in auth file %s line %d: %s' % (
            self.path, self.lineno, self.reason )

def load_smbclient_auth_file(path):

    '''Load credentials from an smbclient-style authentication file (used by
    smbclient, mount.cifs and others).  returns (domain, username, password)
    or raises AuthFileSyntaxError or any I/O exceptions.'''

    lineno=0
    domain=None
    username=None
    password=None
    for line in open(path):
        lineno+=1

        line = line.strip()

        if line.startswith('#') or line=='':
            continue
            
        parts = line.split('=',1)
        if len(parts) != 2:
            raise AuthFileSyntaxError(path, lineno, 'No "=" present in line')
        
        (k,v) = (parts[0].strip(), parts[1].strip())
        
        if k=='username':
            username=v
        elif k=='password':
            password=v
        elif k=='domain':
            domain=v
        else:
            raise AuthFileSyntaxError(path, lineno, 'Unknown option %s' % repr(k))
            
    return (domain, username, password)

# Process command-line arguments.
if __name__ == '__main__':
    print(version.BANNER)

    parser = argparse.ArgumentParser(add_help = True, description = "Executes a semi-interactive shell using Windows "
                                                                    "Management Instrumentation.")
    parser.add_argument('target', action='store', help='[[domain/]username[:password]@]<targetName or address>')
    parser.add_argument('-share', action='store', default = 'ADMIN$', help='share where the output will be grabbed from '
                                                                           '(default ADMIN$)')
    parser.add_argument('-nooutput', action='store_true', default = False, help='whether or not to print the output '
                                                                                '(no SMB connection created)')
<<<<<<< HEAD
    parser.add_argument('-silentcommand', action='store_true', default = False, help='does not execute cmd.exe to run given command '
                                                                                '(cannot run dir/cd/etc.)')
=======
    parser.add_argument('-ts', action='store_true', help='Adds timestamp to every logging output')
>>>>>>> fe642b24
    parser.add_argument('-debug', action='store_true', help='Turn DEBUG output ON')
    parser.add_argument('-codec', action='store', help='Sets encoding used (codec) from the target\'s output (default '
                                                       '"%s"). If errors are detected, run chcp.com at the target, '
                                                       'map the result with '
                          'https://docs.python.org/3/library/codecs.html#standard-encodings and then execute wmiexec.py '
                          'again with -codec and the corresponding codec ' % CODEC)

    parser.add_argument('command', nargs='*', default = ' ', help='command to execute at the target. If empty it will '
                                                                  'launch a semi-interactive shell')

    group = parser.add_argument_group('authentication')

    group.add_argument('-hashes', action="store", metavar = "LMHASH:NTHASH", help='NTLM hashes, format is LMHASH:NTHASH')
    group.add_argument('-no-pass', action="store_true", help='don\'t ask for password (useful for -k)')
    group.add_argument('-k', action="store_true", help='Use Kerberos authentication. Grabs credentials from ccache file '
                       '(KRB5CCNAME) based on target parameters. If valid credentials cannot be found, it will use the '
                       'ones specified in the command line')
    group.add_argument('-aesKey', action="store", metavar = "hex key", help='AES key to use for Kerberos Authentication '
                                                                            '(128 or 256 bits)')
    group.add_argument('-dc-ip', action='store',metavar = "ip address",  help='IP Address of the domain controller. If '
                       'ommited it use the domain part (FQDN) specified in the target parameter')
    group.add_argument('-A', action="store", metavar = "authfile", help="smbclient/mount.cifs-style authentication file. "
                                                                        "See smbclient man page's -A option.")
    group.add_argument('-keytab', action="store", help='Read keys for SPN from keytab file')

    if len(sys.argv)==1:
        parser.print_help()
        sys.exit(1)

    options = parser.parse_args()

    # Init the example's logger theme
    logger.init(options.ts)

    if options.codec is not None:
        CODEC = options.codec
    else:
        if CODEC is None:
            CODEC = 'utf-8'

    if ' '.join(options.command) == ' ' and options.nooutput is True:
        logging.error("-nooutput switch and interactive shell not supported")
        sys.exit(1)
    if options.silentcommand and options.command == ' ':
        logging.error("-silentcommand switch and interactive shell not supported")
        sys.exit(1)
    
    if options.debug is True:
        logging.getLogger().setLevel(logging.DEBUG)
        # Print the Library's installation path
        logging.debug(version.getInstallationPath())
    else:
        logging.getLogger().setLevel(logging.INFO)

    import re

    domain, username, password, address = re.compile('(?:(?:([^/@:]*)/)?([^@:]*)(?::([^@]*))?@)?(.*)').match(
        options.target).groups('')

    #In case the password contains '@'
    if '@' in address:
        password = password + '@' + address.rpartition('@')[0]
        address = address.rpartition('@')[2]

    try:
        if options.A is not None:
            (domain, username, password) = load_smbclient_auth_file(options.A)
            logging.debug('loaded smbclient auth file: domain=%s, username=%s, password=%s' % (repr(domain), repr(username), repr(password)))
        
        if domain is None:
            domain = ''

        if options.keytab is not None:
            Keytab.loadKeysFromKeytab (options.keytab, username, domain, options)
            options.k = True

        if password == '' and username != '' and options.hashes is None and options.no_pass is False and options.aesKey is None:
            from getpass import getpass
            password = getpass("Password:")

        if options.aesKey is not None:
            options.k = True

        executer = WMIEXEC(' '.join(options.command), username, password, domain, options.hashes, options.aesKey,
                           options.share, options.nooutput, options.k, options.dc_ip)
        executer.run(address, options.silentcommand)
    except KeyboardInterrupt as e:
        logging.error(str(e))
    except Exception as e:
        if logging.getLogger().level == logging.DEBUG:
            import traceback
            traceback.print_exc()
        logging.error(str(e))
        sys.exit(1)
        
    sys.exit(0)<|MERGE_RESOLUTION|>--- conflicted
+++ resolved
@@ -344,12 +344,8 @@
                                                                            '(default ADMIN$)')
     parser.add_argument('-nooutput', action='store_true', default = False, help='whether or not to print the output '
                                                                                 '(no SMB connection created)')
-<<<<<<< HEAD
+    parser.add_argument('-ts', action='store_true', help='Adds timestamp to every logging output')
     parser.add_argument('-silentcommand', action='store_true', default = False, help='does not execute cmd.exe to run given command '
-                                                                                '(cannot run dir/cd/etc.)')
-=======
-    parser.add_argument('-ts', action='store_true', help='Adds timestamp to every logging output')
->>>>>>> fe642b24
     parser.add_argument('-debug', action='store_true', help='Turn DEBUG output ON')
     parser.add_argument('-codec', action='store', help='Sets encoding used (codec) from the target\'s output (default '
                                                        '"%s"). If errors are detected, run chcp.com at the target, '
