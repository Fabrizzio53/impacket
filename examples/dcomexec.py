--- conflicted
+++ resolved
@@ -170,15 +170,11 @@
                 self.shell = RemoteShell(self.__share, (iMMC, pQuit), (iActiveView, pExecuteShellCommand), smbConnection, silentCommand)
 
             if self.__command != ' ':
-<<<<<<< HEAD
                 try:
-                    self.shell.onecmd(self.__command)[:5]
+                    self.shell.onecmd(self.__command)
                 except TypeError:
                     if not silentCommand:
                         raise
-=======
-                self.shell.onecmd(self.__command)
->>>>>>> fe642b24
                 if self.shell is not None:
                     self.shell.do_exit('')
             else:
